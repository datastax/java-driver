--- conflicted
+++ resolved
@@ -2,17 +2,15 @@
 
 ### 3.7.2 (In progress)
 
-- [bug] JAVA-2249: Stop stripping trailing zeros in ByteOrderedTokens
-<<<<<<< HEAD
-- [bug] JAVA-2198: Handle UDTs with names that clash with collection types
-=======
-- [bug] JAVA-1492: Don't immediately reuse busy connections for another request
->>>>>>> 06c9022d
+- [bug] JAVA-2249: Stop stripping trailing zeros in ByteOrderedTokens.
+- [bug] JAVA-1492: Don't immediately reuse busy connections for another request.
+- [bug] JAVA-2198: Handle UDTs with names that clash with collection types.
+
 
 ### 3.7.1
 
 - [bug] JAVA-2174: Metadata.needsQuote should accept empty strings.
-- [bug] JAVA-2193: Fix flaky tests in WarningsTest
+- [bug] JAVA-2193: Fix flaky tests in WarningsTest.
 
 
 ### 3.7.0
