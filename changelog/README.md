## Changelog

<!-- Note: contrary to 3.x, insert new entries *first* in their section -->

### 4.4.0 (in progress)

<<<<<<< HEAD
- [new feature] JAVA-2581: Add query builder support for indexed list assignments
=======
- [improvement] JAVA-2596: Consider collection removals as idempotent in query builder
- [bug] JAVA-2555: Generate append/prepend constructs compatible with legacy C* versions
- [bug] JAVA-2584: Ensure codec registry is able to create codecs for collections of UDTs and tuples
- [bug] JAVA-2583: IS NOT NULL clause should be idempotent
- [improvement] JAVA-2442: Don't check for schema agreement twice when completing a DDL query
- [improvement] JAVA-2473: Don't reconnect control connection if protocol is downgraded
>>>>>>> d7dab590
- [bug] JAVA-2556: Make ExecutionInfo compatible with any Request type
- [new feature] JAVA-2532: Add BoundStatement ReturnType for insert, update, and delete DAO methods
- [improvement] JAVA-2107: Add XML formatting plugin
- [bug] JAVA-2527: Allow AllNodesFailedException to accept more than one error per node
- [improvement] JAVA-2546: Abort schema refresh if a query fails

### 4.3.1

- [bug] JAVA-2557: Accept any negative length when decoding elements of tuples and UDTs

### 4.3.0

- [improvement] JAVA-2497: Ensure nodes and exceptions are serializable
- [bug] JAVA-2464: Fix initial schema refresh when reconnect-on-init is enabled
- [improvement] JAVA-2516: Enable hostname validation with Cloud
- [documentation]: JAVA-2460: Document how to determine the local DC
- [improvement] JAVA-2476: Improve error message when codec registry inspects a collection with a
  null element
- [documentation] JAVA-2509: Mention file-based approach for Cloud configuration in the manual
- [improvement] JAVA-2447: Mention programmatic local DC method in Default LBP error message
- [improvement] JAVA-2459: Improve extensibility of existing load balancing policies
- [documentation] JAVA-2428: Add developer docs
- [documentation] JAVA-2503: Migrate Cloud "getting started" page to driver manual
- [improvement] JAVA-2484: Add errors for cloud misconfiguration
- [improvement] JAVA-2490: Allow to read the secure bundle from an InputStream
- [new feature] JAVA-2478: Allow to provide the secure bundle via URL
- [new feature] JAVA-2356: Support for DataStax Cloud API
- [improvement] JAVA-2407: Improve handling of logback configuration files in IDEs
- [improvement] JAVA-2434: Add support for custom cipher suites and host name validation to ProgrammaticSslEngineFactory
- [improvement] JAVA-2480: Upgrade Jackson to 2.10.0
- [documentation] JAVA-2505: Annotate Node.getHostId() as nullable
- [improvement] JAVA-1708: Support DSE "everywhere" replication strategy
- [improvement] JAVA-2471: Consider DSE version when parsing the schema
- [improvement] JAVA-2444: Add method setRoutingKey(ByteBuffer...) to StatementBuilder
- [improvement] JAVA-2398: Improve support for optional dependencies in OSGi
- [improvement] JAVA-2452: Allow "none" as a compression option
- [improvement] JAVA-2419: Allow registration of user codecs at runtime
- [documentation] JAVA-2384: Add quick overview section to each manual page
- [documentation] JAVA-2412: Cover DDL query debouncing in FAQ and upgrade guide
- [documentation] JAVA-2416: Update paging section in the manual
- [improvement] JAVA-2402: Add setTracing(boolean) to StatementBuilder
- [bug] JAVA-2466: Set idempotence to null in BatchStatement.newInstance

### 4.2.2

- [bug] JAVA-2475: Fix message size when query string contains Unicode surrogates
- [bug] JAVA-2470: Fix Session.OSS_DRIVER_COORDINATES for shaded JAR

### 4.2.1

- [bug] JAVA-2454: Handle "empty" CQL type while parsing schema
- [improvement] JAVA-2455: Improve logging of schema refresh errors
- [documentation] JAVA-2429: Document expected types on DefaultDriverOption
- [documentation] JAVA-2426: Fix month pattern in CqlDuration documentation
- [bug] JAVA-2451: Make zero a valid estimated size for PagingIterableSpliterator
- [bug] JAVA-2443: Compute prepared statement PK indices for protocol v3
- [bug] JAVA-2430: Use variable metadata to infer the routing keyspace on bound statements

### 4.2.0

- [improvement] JAVA-2390: Add methods to set the SSL engine factory programmatically
- [improvement] JAVA-2379: Fail fast if prepared id doesn't match when repreparing on the fly
- [bug] JAVA-2375: Use per-request keyspace when repreparing on the fly
- [improvement] JAVA-2370: Remove auto-service plugin from mapper processor
- [improvement] JAVA-2377: Add a config option to make driver threads daemon
- [improvement] JAVA-2371: Handle null elements in collections on the decode path
- [improvement] JAVA-2351: Add a driver example for the object mapper
- [bug] JAVA-2323: Handle restart of a node with same host_id but a different address
- [improvement] JAVA-2303: Ignore peer rows matching the control host's RPC address
- [improvement] JAVA-2236: Add methods to set the auth provider programmatically
- [improvement] JAVA-2369: Change mapper annotations retention to runtime
- [improvement] JAVA-2365: Redeclare default constants when an enum is abstracted behind an
  interface
- [improvement] JAVA-2302: Better target mapper errors and warnings for inherited methods
- [improvement] JAVA-2336: Expose byte utility methods in the public API 
- [improvement] JAVA-2338: Revisit toString() for data container types
- [bug] JAVA-2367: Fix column names in EntityHelper.updateByPrimaryKey
- [bug] JAVA-2358: Fix list of reserved CQL keywords
- [improvement] JAVA-2359: Allow default keyspace at the mapper level
- [improvement] JAVA-2306: Clear security tokens from memory immediately after use
- [improvement] JAVA-2320: Expose more attributes on mapper Select for individual query clauses
- [bug] JAVA-2332: Destroy connection pool when a node gets removed
- [bug] JAVA-2324: Add support for primitive shorts in mapper
- [bug] JAVA-2325: Allow "is" prefix for boolean getters in mapped entities
- [improvement] JAVA-2308: Add customWhereClause to `@Delete`
- [improvement] JAVA-2247: PagingIterable implementations should implement spliterator()
- [bug] JAVA-2312: Handle UDTs with names that clash with collection types
- [improvement] JAVA-2307: Improve `@Select` and `@Delete` by not requiring full primary key
- [improvement] JAVA-2315: Improve extensibility of session builder
- [bug] JAVA-2394: BaseCcmRule DseRequirement max should use DseVersion, not Cassandra version

### 4.1.0

- [documentation] JAVA-2294: Fix wrong examples in manual page on batch statements
- [bug] JAVA-2304: Avoid direct calls to ByteBuffer.array()
- [new feature] JAVA-2078: Add object mapper
- [improvement] JAVA-2297: Add a NettyOptions method to set socket options
- [bug] JAVA-2280: Ignore peer rows with missing host id or RPC address
- [bug] JAVA-2264: Adjust HashedWheelTimer tick duration from 1 to 100 ms
- [bug] JAVA-2260: Handle empty collections in PreparedStatement.bind(...)
- [improvement] JAVA-2278: Pass the request's log prefix to RequestTracker
- [bug] JAVA-2253: Don't strip trailing zeros in ByteOrderedToken
- [improvement] JAVA-2207: Add bulk value assignment to QueryBuilder Insert
- [bug] JAVA-2234: Handle terminated executor when the session is closed twice
- [documentation] JAVA-2220: Emphasize that query builder is now a separate artifact in root README
- [documentation] JAVA-2217: Cover contact points and local datacenter earlier in the manual
- [improvement] JAVA-2242: Allow skipping all integration tests with -DskipITs
- [improvement] JAVA-2241: Make DefaultDriverContext.cycleDetector protected
- [bug] JAVA-2226: Support IPv6 contact points in the configuration

### 4.0.1

- [new feature] JAVA-2201: Expose a public API for programmatic config
- [new feature] JAVA-2205: Expose public factory methods for alternative config loaders
- [bug] JAVA-2214: Fix flaky RequestLoggerIT test
- [bug] JAVA-2203: Handle unresolved addresses in DefaultEndPoint
- [bug] JAVA-2210: Add ability to set TTL for modification queries
- [improvement] JAVA-2212: Add truncate to QueryBuilder 
- [improvement] JAVA-2211: Upgrade Jersey examples to fix security issue sid-3606
- [bug] JAVA-2193: Fix flaky tests in ExecutionInfoWarningsIT
- [improvement] JAVA-2197: Skip deployment of examples and integration tests to Maven central

### 4.0.0

- [improvement] JAVA-2192: Don't return generic types with wildcards
- [improvement] JAVA-2148: Add examples
- [bug] JAVA-2189: Exclude virtual keyspaces from token map computation
- [improvement] JAVA-2183: Enable materialized views when testing against Cassandra 4
- [improvement] JAVA-2182: Add insertInto().json() variant that takes an object in QueryBuilder
- [improvement] JAVA-2161: Annotate mutating methods with `@CheckReturnValue`
- [bug] JAVA-2177: Don't exclude down nodes when initializing LBPs
- [improvement] JAVA-2143: Rename Statement.setTimestamp() to setQueryTimestamp()
- [improvement] JAVA-2165: Abstract node connection information
- [improvement] JAVA-2090: Add support for additional_write_policy and read_repair table options
- [improvement] JAVA-2164: Rename statement builder methods to setXxx
- [bug] JAVA-2178: QueryBuilder: Alias after function column is not included in a query
- [improvement] JAVA-2158: Allow BuildableQuery to build statement with values
- [improvement] JAVA-2150: Improve query builder error message on unsupported literal type
- [documentation] JAVA-2149: Improve Term javadocs in the query builder

### 4.0.0-rc1

- [improvement] JAVA-2106: Log server side warnings returned from a query
- [improvement] JAVA-2151: Drop "Dsl" suffix from query builder main classes
- [new feature] JAVA-2144: Expose internal API to hook into the session lifecycle
- [improvement] JAVA-2119: Add PagingIterable abstraction as a supertype of ResultSet
- [bug] JAVA-2063: Normalize authentication logging
- [documentation] JAVA-2034: Add performance recommendations in the manual
- [improvement] JAVA-2077: Allow reconnection policy to detect first connection attempt
- [improvement] JAVA-2067: Publish javadocs JAR for the shaded module
- [improvement] JAVA-2103: Expose partitioner name in TokenMap API
- [documentation] JAVA-2075: Document preference for LZ4 over Snappy

### 4.0.0-beta3

- [bug] JAVA-2066: Array index range error when fetching routing keys on bound statements
- [documentation] JAVA-2061: Add section to upgrade guide about updated type mappings
- [improvement] JAVA-2038: Add jitter to delays between reconnection attempts
- [improvement] JAVA-2053: Cache results of session.prepare()
- [improvement] JAVA-2058: Make programmatic config reloading part of the public API
- [improvement] JAVA-1943: Fail fast in execute() when the session is closed
- [improvement] JAVA-2056: Reduce HashedWheelTimer tick duration
- [bug] JAVA-2057: Do not create pool when SUGGEST\_UP topology event received
- [improvement] JAVA-2049: Add shorthand method to SessionBuilder to specify local DC
- [bug] JAVA-2037: Fix NPE when preparing statement with no bound variables
- [improvement] JAVA-2014: Schedule timeouts on a separate Timer
- [bug] JAVA-2029: Handle schema refresh failure after a DDL query
- [bug] JAVA-1947: Make schema parsing more lenient and allow missing system_virtual_schema
- [bug] JAVA-2028: Use CQL form when parsing UDT types in system tables
- [improvement] JAVA-1918: Document temporal types
- [improvement] JAVA-1914: Optimize use of System.nanoTime in CqlRequestHandlerBase
- [improvement] JAVA-1945: Document corner cases around UDT and tuple attachment
- [improvement] JAVA-2026: Make CqlDuration implement TemporalAmount
- [improvement] JAVA-2017: Slightly optimize conversion methods on the hot path
- [improvement] JAVA-2010: Make dependencies to annotations required again
- [improvement] JAVA-1978: Add a config option to keep contact points unresolved
- [bug] JAVA-2000: Fix ConcurrentModificationException during channel shutdown
- [improvement] JAVA-2002: Reimplement TypeCodec.accepts to improve performance
- [improvement] JAVA-2011: Re-add ResultSet.getAvailableWithoutFetching() and isFullyFetched()
- [improvement] JAVA-2007: Make driver threads extend FastThreadLocalThread
- [bug] JAVA-2001: Handle zero timeout in admin requests

### 4.0.0-beta2

- [new feature] JAVA-1919: Provide a timestamp <=> ZonedDateTime codec
- [improvement] JAVA-1989: Add BatchStatement.newInstance(BatchType, Iterable<BatchableStatement>)
- [improvement] JAVA-1988: Remove pre-fetching from ResultSet API
- [bug] JAVA-1948: Close session properly when LBP fails to initialize
- [improvement] JAVA-1949: Improve error message when contact points are wrong
- [improvement] JAVA-1956: Add statementsCount accessor to BatchStatementBuilder
- [bug] JAVA-1946: Ignore protocol version in equals comparison for UdtValue/TupleValue
- [new feature] JAVA-1932: Send Driver Name and Version in Startup message
- [new feature] JAVA-1917: Add ability to set node on statement
- [improvement] JAVA-1916: Base TimestampCodec.parse on java.util.Date.
- [improvement] JAVA-1940: Clean up test resources when CCM integration tests finish
- [bug] JAVA-1938: Make CassandraSchemaQueries classes public
- [improvement] JAVA-1925: Rename context getters
- [improvement] JAVA-1544: Check API compatibility with Revapi
- [new feature] JAVA-1900: Add support for virtual tables

### 4.0.0-beta1

- [new feature] JAVA-1869: Add DefaultDriverConfigLoaderBuilder
- [improvement] JAVA-1913: Expose additional counters on Node
- [improvement] JAVA-1880: Rename "config profile" to "execution profile"
- [improvement] JAVA-1889: Upgrade dependencies to the latest minor versions
- [improvement] JAVA-1819: Propagate more attributes to bound statements
- [improvement] JAVA-1897: Improve extensibility of schema metadata classes
- [improvement] JAVA-1437: Enable SSL hostname validation by default
- [improvement] JAVA-1879: Duplicate basic.request options as Request/Statement attributes
- [improvement] JAVA-1870: Use sensible defaults in RequestLogger if config options are missing
- [improvement] JAVA-1877: Use a separate reconnection schedule for the control connection
- [improvement] JAVA-1763: Generate a binary tarball as part of the build process
- [improvement] JAVA-1884: Add additional methods from TypeToken to GenericType
- [improvement] JAVA-1883: Use custom queue implementation for LBP's query plan
- [improvement] JAVA-1890: Add more configuration options to DefaultSslEngineFactory
- [bug] JAVA-1895: Rename PreparedStatement.getPrimaryKeyIndices to getPartitionKeyIndices
- [bug] JAVA-1891: Allow null items when setting values in bulk
- [improvement] JAVA-1767: Improve message when column not in result set
- [improvement] JAVA-1624: Expose ExecutionInfo on exceptions where applicable
- [improvement] JAVA-1766: Revisit nullability
- [new feature] JAVA-1860: Allow reconnection at startup if no contact point is available
- [improvement] JAVA-1866: Make all public policies implement AutoCloseable
- [new feature] JAVA-1762: Build alternate core artifact with Netty shaded
- [new feature] JAVA-1761: Add OSGi descriptors
- [bug] JAVA-1560: Correctly propagate policy initialization errors
- [improvement] JAVA-1865: Add RelationMetadata.getPrimaryKey()
- [improvement] JAVA-1862: Add ConsistencyLevel.isDcLocal and isSerial
- [improvement] JAVA-1858: Implement Serializable in implementations, not interfaces
- [improvement] JAVA-1830: Surface response frame size in ExecutionInfo
- [improvement] JAVA-1853: Add newValue(Object...) to TupleType and UserDefinedType
- [improvement] JAVA-1815: Reorganize configuration into basic/advanced categories
- [improvement] JAVA-1848: Add logs to DefaultRetryPolicy
- [new feature] JAVA-1832: Add Ec2MultiRegionAddressTranslator
- [improvement] JAVA-1825: Add remaining Typesafe config primitive types to DriverConfigProfile
- [new feature] JAVA-1846: Add ConstantReconnectionPolicy
- [improvement] JAVA-1824: Make policies overridable in profiles
- [bug] JAVA-1569: Allow null to be used in positional and named values in statements
- [new feature] JAVA-1592: Expose request's total Frame size through API
- [new feature] JAVA-1829: Add metrics for bytes-sent and bytes-received 
- [improvement] JAVA-1755: Normalize usage of DEBUG/TRACE log levels
- [improvement] JAVA-1803: Log driver version on first use
- [improvement] JAVA-1792: Add AuthProvider callback to handle missing challenge from server
- [improvement] JAVA-1775: Assume default packages for built-in policies
- [improvement] JAVA-1774: Standardize policy locations
- [improvement] JAVA-1798: Allow passing the default LBP filter as a session builder argument
- [new feature] JAVA-1523: Add query logger
- [improvement] JAVA-1801: Revisit NodeStateListener and SchemaChangeListener APIs
- [improvement] JAVA-1759: Revisit metrics API
- [improvement] JAVA-1776: Use concurrency annotations
- [improvement] JAVA-1799: Use CqlIdentifier for simple statement named values
- [new feature] JAVA-1515: Add query builder
- [improvement] JAVA-1773: Make DriverConfigProfile enumerable
- [improvement] JAVA-1787: Use standalone shaded Guava artifact
- [improvement] JAVA-1769: Allocate exact buffer size for outgoing requests
- [documentation] JAVA-1780: Add manual section about case sensitivity
- [new feature] JAVA-1536: Add request throttling
- [improvement] JAVA-1772: Revisit multi-response callbacks
- [new feature] JAVA-1537: Add remaining socket options
- [bug] JAVA-1756: Propagate custom payload when preparing a statement
- [improvement] JAVA-1847: Add per-node request tracking

### 4.0.0-alpha3

- [new feature] JAVA-1518: Expose metrics
- [improvement] JAVA-1739: Add host_id and schema_version to node metadata
- [improvement] JAVA-1738: Convert enums to allow extensibility
- [bug] JAVA-1727: Override DefaultUdtValue.equals
- [bug] JAVA-1729: Override DefaultTupleValue.equals
- [improvement] JAVA-1720: Merge Cluster and Session into a single interface
- [improvement] JAVA-1713: Use less nodes in DefaultLoadBalancingPolicyIT
- [improvement] JAVA-1707: Add test infrastructure for running DSE clusters with CCM
- [bug] JAVA-1715: Propagate unchecked exceptions to CompletableFuture in SyncAuthenticator methods
- [improvement] JAVA-1714: Make replication strategies pluggable
- [new feature] JAVA-1647: Handle metadata_changed flag in protocol v5
- [new feature] JAVA-1633: Handle per-request keyspace in protocol v5
- [improvement] JAVA-1678: Warn if auth is configured on the client but not the server
- [improvement] JAVA-1673: Remove schema agreement check when repreparing on up
- [new feature] JAVA-1526: Provide a single load balancing policy implementation
- [improvement] JAVA-1680: Improve error message on batch log write timeout
- [improvement] JAVA-1675: Remove dates from copyright headers
- [improvement] JAVA-1645: Don't log stack traces at WARN level
- [new feature] JAVA-1524: Add query trace API
- [improvement] JAVA-1646: Provide a more readable error when connecting to Cassandra 2.0 or lower
- [improvement] JAVA-1662: Raise default request timeout
- [improvement] JAVA-1566: Enforce API rules automatically
- [bug] JAVA-1584: Validate that no bound values are unset in protocol v3

### 4.0.0-alpha2

- [new feature] JAVA-1525: Handle token metadata
- [new feature] JAVA-1638: Check schema agreement
- [new feature] JAVA-1494: Implement Snappy and LZ4 compression
- [new feature] JAVA-1514: Port Uuids utility class
- [new feature] JAVA-1520: Add node state listeners
- [new feature] JAVA-1493: Handle schema metadata
- [improvement] JAVA-1605: Refactor request execution model
- [improvement] JAVA-1597: Fix raw usages of Statement
- [improvement] JAVA-1542: Enable JaCoCo code coverage
- [improvement] JAVA-1295: Auto-detect best protocol version in mixed cluster
- [bug] JAVA-1565: Mark node down when it loses its last connection and was already reconnecting
- [bug] JAVA-1594: Don't create pool if node comes back up but is ignored
- [bug] JAVA-1593: Reconnect control connection if current node is removed, forced down or ignored
- [bug] JAVA-1595: Don't use system.local.rpc_address when refreshing node list
- [bug] JAVA-1568: Handle Reconnection#reconnectNow/stop while the current attempt is still in 
  progress
- [improvement] JAVA-1585: Add GenericType#where
- [improvement] JAVA-1590: Properly skip deployment of integration-tests module
- [improvement] JAVA-1576: Expose AsyncResultSet's iterator through a currentPage() method
- [improvement] JAVA-1591: Add programmatic way to get driver version

### 4.0.0-alpha1

- [improvement] JAVA-1586: Throw underlying exception when codec not found in cache
- [bug] JAVA-1583: Handle write failure in ChannelHandlerRequest
- [improvement] JAVA-1541: Reorganize configuration
- [improvement] JAVA-1577: Set default consistency level to LOCAL_ONE
- [bug] JAVA-1548: Retry idempotent statements on READ_TIMEOUT and UNAVAILABLE
- [bug] JAVA-1562: Fix various issues around heart beats
- [improvement] JAVA-1546: Make all statement implementations immutable
- [bug] JAVA-1554: Include VIEW and CDC in WriteType
- [improvement] JAVA-1498: Add a cache above Typesafe config
- [bug] JAVA-1547: Abort pending requests when connection dropped
- [new feature] JAVA-1497: Port timestamp generators from 3.x
- [improvement] JAVA-1539: Configure for deployment to Maven central
- [new feature] JAVA-1519: Close channel if number of orphan stream ids exceeds a configurable 
  threshold
- [new feature] JAVA-1529: Make configuration reloadable
- [new feature] JAVA-1502: Reprepare statements on newly added/up nodes
- [new feature] JAVA-1530: Add ResultSet.wasApplied
- [improvement] JAVA-1531: Merge CqlSession and Session
- [new feature] JAVA-1513: Handle batch statements
- [improvement] JAVA-1496: Improve log messages
- [new feature] JAVA-1501: Reprepare on the fly when we get an UNPREPARED response
- [bug] JAVA-1499: Wait for load balancing policy at cluster initialization
- [new feature] JAVA-1495: Add prepared statements<|MERGE_RESOLUTION|>--- conflicted
+++ resolved
@@ -4,16 +4,13 @@
 
 ### 4.4.0 (in progress)
 
-<<<<<<< HEAD
 - [new feature] JAVA-2581: Add query builder support for indexed list assignments
-=======
 - [improvement] JAVA-2596: Consider collection removals as idempotent in query builder
 - [bug] JAVA-2555: Generate append/prepend constructs compatible with legacy C* versions
 - [bug] JAVA-2584: Ensure codec registry is able to create codecs for collections of UDTs and tuples
 - [bug] JAVA-2583: IS NOT NULL clause should be idempotent
 - [improvement] JAVA-2442: Don't check for schema agreement twice when completing a DDL query
 - [improvement] JAVA-2473: Don't reconnect control connection if protocol is downgraded
->>>>>>> d7dab590
 - [bug] JAVA-2556: Make ExecutionInfo compatible with any Request type
 - [new feature] JAVA-2532: Add BoundStatement ReturnType for insert, update, and delete DAO methods
 - [improvement] JAVA-2107: Add XML formatting plugin
