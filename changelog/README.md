## Changelog

<!-- Note: contrary to 3.x, insert new entries *first* in their section -->

### 4.11.0 (in progress)

<<<<<<< HEAD
- [improvement] JAVA-2704: Remove protocol v5 beta status, add v6-beta
=======
- [bug] JAVA-2918: Exclude invalid peers from schema agreement checks
>>>>>>> 257c7faf

### 4.10.0

- [improvement] JAVA-2907: Switch Tinkerpop to an optional dependency
- [improvement] JAVA-2904: Upgrade Jackson to 2.12.0 and Tinkerpop to 3.4.9
- [bug] JAVA-2911: Prevent control connection from scheduling too many reconnections
- [bug] JAVA-2902: Consider computed values when validating constructors for immutable entities
- [new feature] JAVA-2899: Re-introduce cross-DC failover in driver 4
- [new feature] JAVA-2900: Re-introduce consistency downgrading retries
- [new feature] JAVA-2903: BlockHound integration
- [improvement] JAVA-2877: Allow skipping validation for individual mapped entities
- [improvement] JAVA-2871: Allow keyspace exclusions in the metadata, and exclude system keyspaces
  by default
- [improvement] JAVA-2449: Use non-cryptographic random number generation in Uuids.random()
- [improvement] JAVA-2893: Allow duplicate keys in DefaultProgrammaticDriverConfigLoaderBuilder
- [documentation] JAVA-2894: Clarify usage of Statement.setQueryTimestamp
- [bug] JAVA-2889: Remove TypeSafe imports from DriverConfigLoader
- [bug] JAVA-2883: Use root locale explicitly when changing string case
- [bug] JAVA-2890: Fix off-by-one error in UdtCodec
- [improvement] JAVA-2905: Prevent new connections from using a protocol version higher than the negotiated one
- [bug] JAVA-2647: Handle token types in QueryBuilder.literal()
- [bug] JAVA-2887: Handle composite profiles with more than one key and/or backed by only one profile

### 4.9.0

- [documentation] JAVA-2823: Make Astra more visible in the docs
- [documentation] JAVA-2869: Advise against using 4.5.x-4.6.0 in the upgrade guide
- [documentation] JAVA-2868: Cover reconnect-on-init in the manual
- [improvement] JAVA-2827: Exclude unused Tinkerpop transitive dependencies
- [improvement] JAVA-2827: Remove dependency to Tinkerpop gremlin-driver
- [task] JAVA-2859: Upgrade Tinkerpop to 3.4.8
- [bug] JAVA-2726: Fix Tinkerpop incompatibility with JPMS
- [bug] JAVA-2842: Remove security vulnerabilities introduced by Tinkerpop
- [bug] JAVA-2867: Revisit compressor substitutions
- [improvement] JAVA-2870: Optimize memory usage of token map
- [improvement] JAVA-2855: Allow selection of the metrics framework via the config
- [improvement] JAVA-2864: Revisit mapper processor's messaging
- [new feature] JAVA-2816: Support immutability and fluent accessors in the mapper
- [new feature] JAVA-2721: Add counter support in the mapper
- [bug] JAVA-2863: Reintroduce mapper processor dependency to SLF4J

### 4.8.0

- [improvement] JAVA-2811: Add aliases for driver 3 method names
- [new feature] JAVA-2808: Provide metrics bindings for Micrometer and MicroProfile
- [new feature] JAVA-2773: Support new protocol v5 message format
- [improvement] JAVA-2841: Raise timeouts during connection initialization
- [bug] JAVA-2331: Unregister old metrics when a node gets removed or changes RPC address
- [improvement] JAVA-2850: Ignore credentials in secure connect bundle [DataStax Astra]
- [improvement] JAVA-2813: Don't fail when secure bundle is specified together with other options
- [bug] JAVA-2800: Exclude SLF4J from mapper-processor dependencies
- [new feature] JAVA-2819: Add DriverConfigLoader.fromString
- [improvement] JAVA-2431: Set all occurrences when bound variables are used multiple times
- [improvement] JAVA-2829: Log protocol negotiation messages at DEBUG level
- [bug] JAVA-2846: Give system properties the highest precedence in DefaultDriverConfigLoader
- [new feature] JAVA-2691: Provide driver 4 support for extra codecs
- [improvement] Allow injection of CodecRegistry on session builder
- [improvement] JAVA-2828: Add safe paging state wrapper
- [bug] JAVA-2835: Correctly handle unresolved addresses in DefaultEndPoint.equals
- [bug] JAVA-2838: Avoid ConcurrentModificationException when closing connection
- [bug] JAVA-2837: make StringCodec strict about unicode in ascii

### 4.7.2

- [bug] JAVA-2821: Can't connect to DataStax Astra using driver 4.7.x

### 4.7.1

- [bug] JAVA-2818: Remove root path only after merging non-programmatic configs

### 4.7.0

- [improvement] JAVA-2301: Introduce OSGi tests for the mapper
- [improvement] JAVA-2658: Refactor OSGi tests
- [bug] JAVA-2657: Add ability to specify the class loader to use for application-specific classpath resources
- [improvement] JAVA-2803: Add Graal substitutions for protocol compression
- [documentation] JAVA-2666: Document BOM and driver modules
- [documentation] JAVA-2613: Improve connection pooling documentation
- [new feature] JAVA-2793: Add composite config loader
- [new feature] JAVA-2792: Allow custom results in the mapper
- [improvement] JAVA-2663: Add Graal substitutions for native functions
- [improvement] JAVA-2747: Revisit semantics of Statement.setExecutionProfile/Name

### 4.6.1

- [bug] JAVA-2676: Don't reschedule write coalescer after empty runs

### 4.6.0

- [improvement] JAVA-2741: Make keyspace/table metadata impls serializable
- [bug] JAVA-2740: Extend peer validity check to include datacenter, rack and tokens
- [bug] JAVA-2744: Recompute token map when node is added
- [new feature] JAVA-2614: Provide a utility to emulate offset paging on the client side
- [new feature] JAVA-2718: Warn when the number of sessions exceeds a configurable threshold
- [improvement] JAVA-2664: Add a callback to inject the session in listeners
- [bug] JAVA-2698: TupleCodec and UdtCodec give wrong error message when parsing fails
- [improvement] JAVA-2435: Add automatic-module-names to the manifests
- [new feature] JAVA-2054: Add now_in_seconds to protocol v5 query messages
- [bug] JAVA-2711: Fix handling of UDT keys in the mapper
- [improvement] JAVA-2631: Add getIndex() shortcuts to TableMetadata
- [improvement] JAVA-2679: Add port information to QueryTrace and TraceEvent
- [improvement] JAVA-2184: Refactor DescribeIT to improve maintainability
- [new feature] JAVA-2600: Add map-backed config loader
- [new feature] JAVA-2105: Add support for transient replication
- [new feature] JAVA-2670: Provide base class for mapped custom codecs
- [new feature] JAVA-2633: Add execution profile argument to DAO mapper factory methods
- [improvement] JAVA-2667: Add ability to fail the build when integration tests fail
- [bug] JAVA-1861: Add Metadata.getClusterName()

### 4.5.1

- [bug] JAVA-2673: Fix mapper generated code for UPDATE with TTL and IF condition

### 4.5.0

- [bug] JAVA-2654: Make AdminRequestHandler handle integer serialization
- [improvement] JAVA-2618: Improve error handling in request handlers
- [new feature] JAVA-2064: Add support for DSE 6.8 graph options in schema builder
- [documentation] JAVA-2559: Fix GraphNode javadocs
- [improvement] JAVA-2281: Extend GraphBinaryDataTypesTest to other graph protocols
- [new feature] JAVA-2498: Add support for reactive graph queries
- [bug] JAVA-2572: Prevent race conditions when cancelling a continuous paging query
- [improvement] JAVA-2566: Introduce specific metrics for Graph queries
- [improvement] JAVA-2556: Make ExecutionInfo compatible with any Request type
- [improvement] JAVA-2571: Revisit usages of DseGraph.g
- [improvement] JAVA-2558: Revisit GraphRequestHandler
- [bug] JAVA-2508: Preserve backward compatibility in schema metadata types
- [bug] JAVA-2465: Avoid requesting 0 page when executing continuous paging queries
- [improvement] JAVA-2472: Enable speculative executions for paged graph queries
- [improvement] JAVA-1579: Change default result format to latest GraphSON format
- [improvement] JAVA-2496: Revisit timeouts for paged graph queries
- [bug] JAVA-2510: Fix GraphBinaryDataTypesTest Codec registry initialization
- [bug] JAVA-2492: Parse edge metadata using internal identifiers
- [improvement] JAVA-2282: Remove GraphSON3 support
- [new feature] JAVA-2098: Add filter predicates for collections
- [improvement] JAVA-2245: Rename graph engine Legacy to Classic and Modern to Core
- [new feature] JAVA-2099: Enable Paging Through DSE Driver for Gremlin Traversals (2.x)
- [new feature] JAVA-1898: Expose new table-level graph metadata
- [bug] JAVA-2642: Fix default value of max-orphan-requests
- [bug] JAVA-2644: Revisit channel selection when pool size > 1
- [bug] JAVA-2630: Correctly handle custom classes in IndexMetadata.describe
- [improvement] JAVA-1556: Publish Maven Bill Of Materials POM
- [improvement] JAVA-2637: Bump Netty to 4.1.45
- [bug] JAVA-2617: Reinstate generation of deps.txt for Insights
- [new feature] JAVA-2625: Provide user-friendly programmatic configuration for kerberos
- [improvement] JAVA-2624: Expose a config option for the connect timeout
- [improvement] JAVA-2592: Make reload support parameterizable for DefaultDriverConfigLoader
- [new feature] JAVA-2263: Add optional schema validation to the mapper

### 4.4.0

This version brings in all functionality that was formerly only in the DataStax Enterprise driver, 
such as the built-in support for reactive programming. Going forward, all new features will be 
implemented in this single driver (for past DataStax Enterprise driver versions before the merge,
refer to the [DSE driver
changelog](https://docs.datastax.com/en/developer/java-driver-dse/latest/changelog/)).

- [documentation] JAVA-2607: Improve visibility of driver dependencies section
- [documentation] JAVA-1975: Document the importance of using specific TinkerPop version
- [improvement] JAVA-2529: Standardize optional/excludable dependency checks
- [bug] JAVA-2598: Do not use context class loader when attempting to load classes
- [improvement] JAVA-2582: Don't propagate a future into SchemaQueriesFactory
- [documentation] JAVA-2542: Improve the javadocs of methods in CqlSession
- [documentation] JAVA-2609: Add docs for proxy authentication to unified driver
- [improvement] JAVA-2554: Improve efficiency of InsightsClient by improving supportsInsights check
- [improvement] JAVA-2601: Inject Google Tag Manager scripts in generated API documentation
- [improvement] JAVA-2551: Improve support for DETERMINISTIC and MONOTONIC functions
- [documentation] JAVA-2446: Revisit continuous paging javadocs
- [improvement] JAVA-2550: Remove warnings in ContinuousCqlRequestHandler when coordinator is not replica
- [improvement] JAVA-2569: Make driver compatible with Netty < 4.1.34 again
- [improvement] JAVA-2541: Improve error messages during connection initialization
- [improvement] JAVA-2530: Expose shortcuts for name-based UUIDs
- [improvement] JAVA-2547: Add method DriverConfigLoader.fromPath
- [improvement] JAVA-2528: Store suppressed exceptions in AllNodesFailedException
- [new feature] JAVA-2581: Add query builder support for indexed list assignments
- [improvement] JAVA-2596: Consider collection removals as idempotent in query builder
- [bug] JAVA-2555: Generate append/prepend constructs compatible with legacy C* versions
- [bug] JAVA-2584: Ensure codec registry is able to create codecs for collections of UDTs and tuples
- [bug] JAVA-2583: IS NOT NULL clause should be idempotent
- [improvement] JAVA-2442: Don't check for schema agreement twice when completing a DDL query
- [improvement] JAVA-2473: Don't reconnect control connection if protocol is downgraded
- [bug] JAVA-2556: Make ExecutionInfo compatible with any Request type
- [new feature] JAVA-2532: Add BoundStatement ReturnType for insert, update, and delete DAO methods
- [improvement] JAVA-2107: Add XML formatting plugin
- [bug] JAVA-2527: Allow AllNodesFailedException to accept more than one error per node
- [improvement] JAVA-2546: Abort schema refresh if a query fails

### 4.3.1

- [bug] JAVA-2557: Accept any negative length when decoding elements of tuples and UDTs

### 4.3.0

- [improvement] JAVA-2497: Ensure nodes and exceptions are serializable
- [bug] JAVA-2464: Fix initial schema refresh when reconnect-on-init is enabled
- [improvement] JAVA-2516: Enable hostname validation with Cloud
- [documentation]: JAVA-2460: Document how to determine the local DC
- [improvement] JAVA-2476: Improve error message when codec registry inspects a collection with a
  null element
- [documentation] JAVA-2509: Mention file-based approach for Cloud configuration in the manual
- [improvement] JAVA-2447: Mention programmatic local DC method in Default LBP error message
- [improvement] JAVA-2459: Improve extensibility of existing load balancing policies
- [documentation] JAVA-2428: Add developer docs
- [documentation] JAVA-2503: Migrate Cloud "getting started" page to driver manual
- [improvement] JAVA-2484: Add errors for cloud misconfiguration
- [improvement] JAVA-2490: Allow to read the secure bundle from an InputStream
- [new feature] JAVA-2478: Allow to provide the secure bundle via URL
- [new feature] JAVA-2356: Support for DataStax Cloud API
- [improvement] JAVA-2407: Improve handling of logback configuration files in IDEs
- [improvement] JAVA-2434: Add support for custom cipher suites and host name validation to ProgrammaticSslEngineFactory
- [improvement] JAVA-2480: Upgrade Jackson to 2.10.0
- [documentation] JAVA-2505: Annotate Node.getHostId() as nullable
- [improvement] JAVA-1708: Support DSE "everywhere" replication strategy
- [improvement] JAVA-2471: Consider DSE version when parsing the schema
- [improvement] JAVA-2444: Add method setRoutingKey(ByteBuffer...) to StatementBuilder
- [improvement] JAVA-2398: Improve support for optional dependencies in OSGi
- [improvement] JAVA-2452: Allow "none" as a compression option
- [improvement] JAVA-2419: Allow registration of user codecs at runtime
- [documentation] JAVA-2384: Add quick overview section to each manual page
- [documentation] JAVA-2412: Cover DDL query debouncing in FAQ and upgrade guide
- [documentation] JAVA-2416: Update paging section in the manual
- [improvement] JAVA-2402: Add setTracing(boolean) to StatementBuilder
- [bug] JAVA-2466: Set idempotence to null in BatchStatement.newInstance

### 4.2.2

- [bug] JAVA-2475: Fix message size when query string contains Unicode surrogates
- [bug] JAVA-2470: Fix Session.OSS_DRIVER_COORDINATES for shaded JAR

### 4.2.1

- [bug] JAVA-2454: Handle "empty" CQL type while parsing schema
- [improvement] JAVA-2455: Improve logging of schema refresh errors
- [documentation] JAVA-2429: Document expected types on DefaultDriverOption
- [documentation] JAVA-2426: Fix month pattern in CqlDuration documentation
- [bug] JAVA-2451: Make zero a valid estimated size for PagingIterableSpliterator
- [bug] JAVA-2443: Compute prepared statement PK indices for protocol v3
- [bug] JAVA-2430: Use variable metadata to infer the routing keyspace on bound statements

### 4.2.0

- [improvement] JAVA-2390: Add methods to set the SSL engine factory programmatically
- [improvement] JAVA-2379: Fail fast if prepared id doesn't match when repreparing on the fly
- [bug] JAVA-2375: Use per-request keyspace when repreparing on the fly
- [improvement] JAVA-2370: Remove auto-service plugin from mapper processor
- [improvement] JAVA-2377: Add a config option to make driver threads daemon
- [improvement] JAVA-2371: Handle null elements in collections on the decode path
- [improvement] JAVA-2351: Add a driver example for the object mapper
- [bug] JAVA-2323: Handle restart of a node with same host_id but a different address
- [improvement] JAVA-2303: Ignore peer rows matching the control host's RPC address
- [improvement] JAVA-2236: Add methods to set the auth provider programmatically
- [improvement] JAVA-2369: Change mapper annotations retention to runtime
- [improvement] JAVA-2365: Redeclare default constants when an enum is abstracted behind an
  interface
- [improvement] JAVA-2302: Better target mapper errors and warnings for inherited methods
- [improvement] JAVA-2336: Expose byte utility methods in the public API 
- [improvement] JAVA-2338: Revisit toString() for data container types
- [bug] JAVA-2367: Fix column names in EntityHelper.updateByPrimaryKey
- [bug] JAVA-2358: Fix list of reserved CQL keywords
- [improvement] JAVA-2359: Allow default keyspace at the mapper level
- [improvement] JAVA-2306: Clear security tokens from memory immediately after use
- [improvement] JAVA-2320: Expose more attributes on mapper Select for individual query clauses
- [bug] JAVA-2332: Destroy connection pool when a node gets removed
- [bug] JAVA-2324: Add support for primitive shorts in mapper
- [bug] JAVA-2325: Allow "is" prefix for boolean getters in mapped entities
- [improvement] JAVA-2308: Add customWhereClause to `@Delete`
- [improvement] JAVA-2247: PagingIterable implementations should implement spliterator()
- [bug] JAVA-2312: Handle UDTs with names that clash with collection types
- [improvement] JAVA-2307: Improve `@Select` and `@Delete` by not requiring full primary key
- [improvement] JAVA-2315: Improve extensibility of session builder
- [bug] JAVA-2394: BaseCcmRule DseRequirement max should use DseVersion, not Cassandra version

### 4.1.0

- [documentation] JAVA-2294: Fix wrong examples in manual page on batch statements
- [bug] JAVA-2304: Avoid direct calls to ByteBuffer.array()
- [new feature] JAVA-2078: Add object mapper
- [improvement] JAVA-2297: Add a NettyOptions method to set socket options
- [bug] JAVA-2280: Ignore peer rows with missing host id or RPC address
- [bug] JAVA-2264: Adjust HashedWheelTimer tick duration from 1 to 100 ms
- [bug] JAVA-2260: Handle empty collections in PreparedStatement.bind(...)
- [improvement] JAVA-2278: Pass the request's log prefix to RequestTracker
- [bug] JAVA-2253: Don't strip trailing zeros in ByteOrderedToken
- [improvement] JAVA-2207: Add bulk value assignment to QueryBuilder Insert
- [bug] JAVA-2234: Handle terminated executor when the session is closed twice
- [documentation] JAVA-2220: Emphasize that query builder is now a separate artifact in root README
- [documentation] JAVA-2217: Cover contact points and local datacenter earlier in the manual
- [improvement] JAVA-2242: Allow skipping all integration tests with -DskipITs
- [improvement] JAVA-2241: Make DefaultDriverContext.cycleDetector protected
- [bug] JAVA-2226: Support IPv6 contact points in the configuration

### 4.0.1

- [new feature] JAVA-2201: Expose a public API for programmatic config
- [new feature] JAVA-2205: Expose public factory methods for alternative config loaders
- [bug] JAVA-2214: Fix flaky RequestLoggerIT test
- [bug] JAVA-2203: Handle unresolved addresses in DefaultEndPoint
- [bug] JAVA-2210: Add ability to set TTL for modification queries
- [improvement] JAVA-2212: Add truncate to QueryBuilder 
- [improvement] JAVA-2211: Upgrade Jersey examples to fix security issue sid-3606
- [bug] JAVA-2193: Fix flaky tests in ExecutionInfoWarningsIT
- [improvement] JAVA-2197: Skip deployment of examples and integration tests to Maven central

### 4.0.0

- [improvement] JAVA-2192: Don't return generic types with wildcards
- [improvement] JAVA-2148: Add examples
- [bug] JAVA-2189: Exclude virtual keyspaces from token map computation
- [improvement] JAVA-2183: Enable materialized views when testing against Cassandra 4
- [improvement] JAVA-2182: Add insertInto().json() variant that takes an object in QueryBuilder
- [improvement] JAVA-2161: Annotate mutating methods with `@CheckReturnValue`
- [bug] JAVA-2177: Don't exclude down nodes when initializing LBPs
- [improvement] JAVA-2143: Rename Statement.setTimestamp() to setQueryTimestamp()
- [improvement] JAVA-2165: Abstract node connection information
- [improvement] JAVA-2090: Add support for additional_write_policy and read_repair table options
- [improvement] JAVA-2164: Rename statement builder methods to setXxx
- [bug] JAVA-2178: QueryBuilder: Alias after function column is not included in a query
- [improvement] JAVA-2158: Allow BuildableQuery to build statement with values
- [improvement] JAVA-2150: Improve query builder error message on unsupported literal type
- [documentation] JAVA-2149: Improve Term javadocs in the query builder

### 4.0.0-rc1

- [improvement] JAVA-2106: Log server side warnings returned from a query
- [improvement] JAVA-2151: Drop "Dsl" suffix from query builder main classes
- [new feature] JAVA-2144: Expose internal API to hook into the session lifecycle
- [improvement] JAVA-2119: Add PagingIterable abstraction as a supertype of ResultSet
- [bug] JAVA-2063: Normalize authentication logging
- [documentation] JAVA-2034: Add performance recommendations in the manual
- [improvement] JAVA-2077: Allow reconnection policy to detect first connection attempt
- [improvement] JAVA-2067: Publish javadocs JAR for the shaded module
- [improvement] JAVA-2103: Expose partitioner name in TokenMap API
- [documentation] JAVA-2075: Document preference for LZ4 over Snappy

### 4.0.0-beta3

- [bug] JAVA-2066: Array index range error when fetching routing keys on bound statements
- [documentation] JAVA-2061: Add section to upgrade guide about updated type mappings
- [improvement] JAVA-2038: Add jitter to delays between reconnection attempts
- [improvement] JAVA-2053: Cache results of session.prepare()
- [improvement] JAVA-2058: Make programmatic config reloading part of the public API
- [improvement] JAVA-1943: Fail fast in execute() when the session is closed
- [improvement] JAVA-2056: Reduce HashedWheelTimer tick duration
- [bug] JAVA-2057: Do not create pool when SUGGEST\_UP topology event received
- [improvement] JAVA-2049: Add shorthand method to SessionBuilder to specify local DC
- [bug] JAVA-2037: Fix NPE when preparing statement with no bound variables
- [improvement] JAVA-2014: Schedule timeouts on a separate Timer
- [bug] JAVA-2029: Handle schema refresh failure after a DDL query
- [bug] JAVA-1947: Make schema parsing more lenient and allow missing system_virtual_schema
- [bug] JAVA-2028: Use CQL form when parsing UDT types in system tables
- [improvement] JAVA-1918: Document temporal types
- [improvement] JAVA-1914: Optimize use of System.nanoTime in CqlRequestHandlerBase
- [improvement] JAVA-1945: Document corner cases around UDT and tuple attachment
- [improvement] JAVA-2026: Make CqlDuration implement TemporalAmount
- [improvement] JAVA-2017: Slightly optimize conversion methods on the hot path
- [improvement] JAVA-2010: Make dependencies to annotations required again
- [improvement] JAVA-1978: Add a config option to keep contact points unresolved
- [bug] JAVA-2000: Fix ConcurrentModificationException during channel shutdown
- [improvement] JAVA-2002: Reimplement TypeCodec.accepts to improve performance
- [improvement] JAVA-2011: Re-add ResultSet.getAvailableWithoutFetching() and isFullyFetched()
- [improvement] JAVA-2007: Make driver threads extend FastThreadLocalThread
- [bug] JAVA-2001: Handle zero timeout in admin requests

### 4.0.0-beta2

- [new feature] JAVA-1919: Provide a timestamp <=> ZonedDateTime codec
- [improvement] JAVA-1989: Add BatchStatement.newInstance(BatchType, Iterable<BatchableStatement>)
- [improvement] JAVA-1988: Remove pre-fetching from ResultSet API
- [bug] JAVA-1948: Close session properly when LBP fails to initialize
- [improvement] JAVA-1949: Improve error message when contact points are wrong
- [improvement] JAVA-1956: Add statementsCount accessor to BatchStatementBuilder
- [bug] JAVA-1946: Ignore protocol version in equals comparison for UdtValue/TupleValue
- [new feature] JAVA-1932: Send Driver Name and Version in Startup message
- [new feature] JAVA-1917: Add ability to set node on statement
- [improvement] JAVA-1916: Base TimestampCodec.parse on java.util.Date.
- [improvement] JAVA-1940: Clean up test resources when CCM integration tests finish
- [bug] JAVA-1938: Make CassandraSchemaQueries classes public
- [improvement] JAVA-1925: Rename context getters
- [improvement] JAVA-1544: Check API compatibility with Revapi
- [new feature] JAVA-1900: Add support for virtual tables

### 4.0.0-beta1

- [new feature] JAVA-1869: Add DefaultDriverConfigLoaderBuilder
- [improvement] JAVA-1913: Expose additional counters on Node
- [improvement] JAVA-1880: Rename "config profile" to "execution profile"
- [improvement] JAVA-1889: Upgrade dependencies to the latest minor versions
- [improvement] JAVA-1819: Propagate more attributes to bound statements
- [improvement] JAVA-1897: Improve extensibility of schema metadata classes
- [improvement] JAVA-1437: Enable SSL hostname validation by default
- [improvement] JAVA-1879: Duplicate basic.request options as Request/Statement attributes
- [improvement] JAVA-1870: Use sensible defaults in RequestLogger if config options are missing
- [improvement] JAVA-1877: Use a separate reconnection schedule for the control connection
- [improvement] JAVA-1763: Generate a binary tarball as part of the build process
- [improvement] JAVA-1884: Add additional methods from TypeToken to GenericType
- [improvement] JAVA-1883: Use custom queue implementation for LBP's query plan
- [improvement] JAVA-1890: Add more configuration options to DefaultSslEngineFactory
- [bug] JAVA-1895: Rename PreparedStatement.getPrimaryKeyIndices to getPartitionKeyIndices
- [bug] JAVA-1891: Allow null items when setting values in bulk
- [improvement] JAVA-1767: Improve message when column not in result set
- [improvement] JAVA-1624: Expose ExecutionInfo on exceptions where applicable
- [improvement] JAVA-1766: Revisit nullability
- [new feature] JAVA-1860: Allow reconnection at startup if no contact point is available
- [improvement] JAVA-1866: Make all public policies implement AutoCloseable
- [new feature] JAVA-1762: Build alternate core artifact with Netty shaded
- [new feature] JAVA-1761: Add OSGi descriptors
- [bug] JAVA-1560: Correctly propagate policy initialization errors
- [improvement] JAVA-1865: Add RelationMetadata.getPrimaryKey()
- [improvement] JAVA-1862: Add ConsistencyLevel.isDcLocal and isSerial
- [improvement] JAVA-1858: Implement Serializable in implementations, not interfaces
- [improvement] JAVA-1830: Surface response frame size in ExecutionInfo
- [improvement] JAVA-1853: Add newValue(Object...) to TupleType and UserDefinedType
- [improvement] JAVA-1815: Reorganize configuration into basic/advanced categories
- [improvement] JAVA-1848: Add logs to DefaultRetryPolicy
- [new feature] JAVA-1832: Add Ec2MultiRegionAddressTranslator
- [improvement] JAVA-1825: Add remaining Typesafe config primitive types to DriverConfigProfile
- [new feature] JAVA-1846: Add ConstantReconnectionPolicy
- [improvement] JAVA-1824: Make policies overridable in profiles
- [bug] JAVA-1569: Allow null to be used in positional and named values in statements
- [new feature] JAVA-1592: Expose request's total Frame size through API
- [new feature] JAVA-1829: Add metrics for bytes-sent and bytes-received 
- [improvement] JAVA-1755: Normalize usage of DEBUG/TRACE log levels
- [improvement] JAVA-1803: Log driver version on first use
- [improvement] JAVA-1792: Add AuthProvider callback to handle missing challenge from server
- [improvement] JAVA-1775: Assume default packages for built-in policies
- [improvement] JAVA-1774: Standardize policy locations
- [improvement] JAVA-1798: Allow passing the default LBP filter as a session builder argument
- [new feature] JAVA-1523: Add query logger
- [improvement] JAVA-1801: Revisit NodeStateListener and SchemaChangeListener APIs
- [improvement] JAVA-1759: Revisit metrics API
- [improvement] JAVA-1776: Use concurrency annotations
- [improvement] JAVA-1799: Use CqlIdentifier for simple statement named values
- [new feature] JAVA-1515: Add query builder
- [improvement] JAVA-1773: Make DriverConfigProfile enumerable
- [improvement] JAVA-1787: Use standalone shaded Guava artifact
- [improvement] JAVA-1769: Allocate exact buffer size for outgoing requests
- [documentation] JAVA-1780: Add manual section about case sensitivity
- [new feature] JAVA-1536: Add request throttling
- [improvement] JAVA-1772: Revisit multi-response callbacks
- [new feature] JAVA-1537: Add remaining socket options
- [bug] JAVA-1756: Propagate custom payload when preparing a statement
- [improvement] JAVA-1847: Add per-node request tracking

### 4.0.0-alpha3

- [new feature] JAVA-1518: Expose metrics
- [improvement] JAVA-1739: Add host_id and schema_version to node metadata
- [improvement] JAVA-1738: Convert enums to allow extensibility
- [bug] JAVA-1727: Override DefaultUdtValue.equals
- [bug] JAVA-1729: Override DefaultTupleValue.equals
- [improvement] JAVA-1720: Merge Cluster and Session into a single interface
- [improvement] JAVA-1713: Use less nodes in DefaultLoadBalancingPolicyIT
- [improvement] JAVA-1707: Add test infrastructure for running DSE clusters with CCM
- [bug] JAVA-1715: Propagate unchecked exceptions to CompletableFuture in SyncAuthenticator methods
- [improvement] JAVA-1714: Make replication strategies pluggable
- [new feature] JAVA-1647: Handle metadata_changed flag in protocol v5
- [new feature] JAVA-1633: Handle per-request keyspace in protocol v5
- [improvement] JAVA-1678: Warn if auth is configured on the client but not the server
- [improvement] JAVA-1673: Remove schema agreement check when repreparing on up
- [new feature] JAVA-1526: Provide a single load balancing policy implementation
- [improvement] JAVA-1680: Improve error message on batch log write timeout
- [improvement] JAVA-1675: Remove dates from copyright headers
- [improvement] JAVA-1645: Don't log stack traces at WARN level
- [new feature] JAVA-1524: Add query trace API
- [improvement] JAVA-1646: Provide a more readable error when connecting to Cassandra 2.0 or lower
- [improvement] JAVA-1662: Raise default request timeout
- [improvement] JAVA-1566: Enforce API rules automatically
- [bug] JAVA-1584: Validate that no bound values are unset in protocol v3

### 4.0.0-alpha2

- [new feature] JAVA-1525: Handle token metadata
- [new feature] JAVA-1638: Check schema agreement
- [new feature] JAVA-1494: Implement Snappy and LZ4 compression
- [new feature] JAVA-1514: Port Uuids utility class
- [new feature] JAVA-1520: Add node state listeners
- [new feature] JAVA-1493: Handle schema metadata
- [improvement] JAVA-1605: Refactor request execution model
- [improvement] JAVA-1597: Fix raw usages of Statement
- [improvement] JAVA-1542: Enable JaCoCo code coverage
- [improvement] JAVA-1295: Auto-detect best protocol version in mixed cluster
- [bug] JAVA-1565: Mark node down when it loses its last connection and was already reconnecting
- [bug] JAVA-1594: Don't create pool if node comes back up but is ignored
- [bug] JAVA-1593: Reconnect control connection if current node is removed, forced down or ignored
- [bug] JAVA-1595: Don't use system.local.rpc_address when refreshing node list
- [bug] JAVA-1568: Handle Reconnection#reconnectNow/stop while the current attempt is still in 
  progress
- [improvement] JAVA-1585: Add GenericType#where
- [improvement] JAVA-1590: Properly skip deployment of integration-tests module
- [improvement] JAVA-1576: Expose AsyncResultSet's iterator through a currentPage() method
- [improvement] JAVA-1591: Add programmatic way to get driver version

### 4.0.0-alpha1

- [improvement] JAVA-1586: Throw underlying exception when codec not found in cache
- [bug] JAVA-1583: Handle write failure in ChannelHandlerRequest
- [improvement] JAVA-1541: Reorganize configuration
- [improvement] JAVA-1577: Set default consistency level to LOCAL_ONE
- [bug] JAVA-1548: Retry idempotent statements on READ_TIMEOUT and UNAVAILABLE
- [bug] JAVA-1562: Fix various issues around heart beats
- [improvement] JAVA-1546: Make all statement implementations immutable
- [bug] JAVA-1554: Include VIEW and CDC in WriteType
- [improvement] JAVA-1498: Add a cache above Typesafe config
- [bug] JAVA-1547: Abort pending requests when connection dropped
- [new feature] JAVA-1497: Port timestamp generators from 3.x
- [improvement] JAVA-1539: Configure for deployment to Maven central
- [new feature] JAVA-1519: Close channel if number of orphan stream ids exceeds a configurable 
  threshold
- [new feature] JAVA-1529: Make configuration reloadable
- [new feature] JAVA-1502: Reprepare statements on newly added/up nodes
- [new feature] JAVA-1530: Add ResultSet.wasApplied
- [improvement] JAVA-1531: Merge CqlSession and Session
- [new feature] JAVA-1513: Handle batch statements
- [improvement] JAVA-1496: Improve log messages
- [new feature] JAVA-1501: Reprepare on the fly when we get an UNPREPARED response
- [bug] JAVA-1499: Wait for load balancing policy at cluster initialization
- [new feature] JAVA-1495: Add prepared statements

## 3.10.2

- [bug] JAVA-2860: Avoid NPE if channel initialization crashes.

## 3.10.1

- [bug] JAVA-2857: Fix NPE when built statements without parameters are logged at TRACE level.
- [bug] JAVA-2843: Successfully parse DSE table schema in OSS driver.

## 3.10.0

- [improvement] JAVA-2676: Don't reschedule flusher after empty runs
- [new feature] JAVA-2772: Support new protocol v5 message format

## 3.9.0

- [bug] JAVA-2627: Avoid logging error message including stack trace in request handler.
- [new feature] JAVA-2706: Add now_in_seconds to protocol v5 query messages.
- [improvement] JAVA-2730: Add support for Cassandra® 4.0 table options
- [improvement] JAVA-2702: Transient Replication Support for Cassandra® 4.0

## 3.8.0

- [new feature] JAVA-2356: Support for DataStax Cloud API.
- [improvement] JAVA-2483: Allow to provide secure bundle via URL.
- [improvement] JAVA-2499: Allow to read the secure bundle from an InputStream.
- [improvement] JAVA-2457: Detect CaaS and change default consistency.
- [improvement] JAVA-2485: Add errors for Cloud misconfiguration.
- [documentation] JAVA-2504: Migrate Cloud "getting started" page to driver manual.
- [improvement] JAVA-2516: Enable hostname validation with Cloud
- [bug] JAVA-2515: NEW_NODE and REMOVED_NODE events should trigger ADDED and REMOVED.


### 3.7.2

- [bug] JAVA-2249: Stop stripping trailing zeros in ByteOrderedTokens.
- [bug] JAVA-1492: Don't immediately reuse busy connections for another request.
- [bug] JAVA-2198: Handle UDTs with names that clash with collection types.
- [bug] JAVA-2204: Avoid memory leak when client holds onto a stale TableMetadata instance.


### 3.7.1

- [bug] JAVA-2174: Metadata.needsQuote should accept empty strings.
- [bug] JAVA-2193: Fix flaky tests in WarningsTest.


### 3.7.0

- [improvement] JAVA-2025: Include exception message in Abstract\*Codec.accepts(null).
- [improvement] JAVA-1980: Use covariant return types in RemoteEndpointAwareJdkSSLOptions.Builder methods.
- [documentation] JAVA-2062: Document frozen collection preference with Mapper.
- [bug] JAVA-2071: Fix NPE in ArrayBackedRow.toString().
- [bug] JAVA-2070: Call onRemove instead of onDown when rack and/or DC information changes for a host.
- [improvement] JAVA-1256: Log parameters of BuiltStatement in QueryLogger.
- [documentation] JAVA-2074: Document preference for LZ4 over Snappy.
- [bug] JAVA-1612: Include netty-common jar in binary tarball.
- [improvement] JAVA-2003: Simplify CBUtil internal API to improve performance.
- [improvement] JAVA-2002: Reimplement TypeCodec.accepts to improve performance.
- [documentation] JAVA-2041: Deprecate cross-DC failover in DCAwareRoundRobinPolicy.
- [documentation] JAVA-1159: Document workaround for using tuple with udt field in Mapper.
- [documentation] JAVA-1964: Complete remaining "Coming Soon" sections in docs.
- [improvement] JAVA-1950: Log server side warnings returned from a query.
- [improvement] JAVA-2123: Allow to use QueryBuilder for building queries against Materialized Views.
- [bug] JAVA-2082: Avoid race condition during cluster close and schema refresh.


### 3.6.0

- [improvement] JAVA-1394: Add request-queue-depth metric.
- [improvement] JAVA-1857: Add Statement.setHost.
- [bug] JAVA-1920: Use nanosecond precision in LocalTimeCodec#format().
- [bug] JAVA-1794: Driver tries to create a connection array of size -1.
- [new feature] JAVA-1899: Support virtual tables.
- [bug] JAVA-1908: TableMetadata.asCQLQuery does not add table option 'memtable_flush_period_in_ms' in the generated query.
- [bug] JAVA-1924: StatementWrapper setters should return the wrapping statement.
- [new feature] JAVA-1532: Add Codec support for Java 8's LocalDateTime and ZoneId.
- [improvement] JAVA-1786: Use Google code formatter.
- [bug] JAVA-1871: Change LOCAL\_SERIAL.isDCLocal() to return true.
- [documentation] JAVA-1902: Clarify unavailable & request error in DefaultRetryPolicy javadoc.
- [new feature] JAVA-1903: Add WhiteListPolicy.ofHosts.
- [bug] JAVA-1928: Fix GuavaCompatibility for Guava 26.
- [bug] JAVA-1935: Add null check in QueryConsistencyException.getHost.
- [improvement] JAVA-1771: Send driver name and version in STARTUP message.
- [improvement] JAVA-1388: Add dynamic port discovery for system.peers\_v2.
- [documentation] JAVA-1810: Note which setters are not propagated to PreparedStatement.
- [bug] JAVA-1944: Surface Read and WriteFailureException to RetryPolicy.
- [bug] JAVA-1211: Fix NPE in cluster close when cluster init fails.
- [bug] JAVA-1220: Fail fast on cluster init if previous init failed.
- [bug] JAVA-1929: Preempt session execute queries if session was closed.

Merged from 3.5.x:

- [bug] JAVA-1872: Retain table's views when processing table update.


### 3.5.0

- [improvement] JAVA-1448: TokenAwarePolicy should respect child policy ordering.
- [bug] JAVA-1751: Include defaultTimestamp length in encodedSize for protocol version >= 3.
- [bug] JAVA-1770: Fix message size when using Custom Payload.
- [documentation] JAVA-1760: Add metrics documentation.
- [improvement] JAVA-1765: Update dependencies to latest patch versions.
- [improvement] JAVA-1752: Deprecate DowngradingConsistencyRetryPolicy.
- [improvement] JAVA-1735: Log driver version on first use.
- [documentation] JAVA-1380: Add FAQ entry for errors arising from incompatibilities.
- [improvement] JAVA-1748: Support IS NOT NULL and != in query builder.
- [documentation] JAVA-1740: Mention C*2.2/3.0 incompatibilities in paging state manual.
- [improvement] JAVA-1725: Add a getNodeCount method to CCMAccess for easier automation.
- [new feature] JAVA-708: Add means to measure request sizes.
- [documentation] JAVA-1788: Add example for enabling host name verification to SSL docs.
- [improvement] JAVA-1791: Revert "JAVA-1677: Warn if auth is configured on the client but not the server."
- [bug] JAVA-1789: Account for flags in Prepare encodedSize.
- [bug] JAVA-1797: Use jnr-ffi version required by jnr-posix.


### 3.4.0

- [improvement] JAVA-1671: Remove unnecessary test on prepared statement metadata.
- [bug] JAVA-1694: Upgrade to jackson-databind 2.7.9.2 to address CVE-2015-15095.
- [documentation] JAVA-1685: Clarify recommendation on preparing SELECT *.
- [improvement] JAVA-1679: Improve error message on batch log write timeout.
- [improvement] JAVA-1672: Remove schema agreement check when repreparing on up.
- [improvement] JAVA-1677: Warn if auth is configured on the client but not the server.
- [new feature] JAVA-1651: Add NO_COMPACT startup option.
- [improvement] JAVA-1683: Add metrics to track writes to nodes.
- [new feature] JAVA-1229: Allow specifying the keyspace for individual queries.
- [improvement] JAVA-1682: Provide a way to record latencies for cancelled speculative executions.
- [improvement] JAVA-1717: Add metrics to latency-aware policy.
- [improvement] JAVA-1675: Remove dates from copyright headers.

Merged from 3.3.x:

- [bug] JAVA-1555: Include VIEW and CDC in WriteType.
- [bug] JAVA-1599: exportAsString improvements (sort, format, clustering order)
- [improvement] JAVA-1587: Deterministic ordering of columns used in Mapper#saveQuery
- [improvement] JAVA-1500: Add a metric to report number of in-flight requests.
- [bug] JAVA-1438: QueryBuilder check for empty orderings.
- [improvement] JAVA-1490: Allow zero delay for speculative executions.
- [documentation] JAVA-1607: Add FAQ entry for netty-transport-native-epoll.
- [bug] JAVA-1630: Fix Metadata.addIfAbsent.
- [improvement] JAVA-1619: Update QueryBuilder methods to support Iterable input.
- [improvement] JAVA-1527: Expose host_id and schema_version on Host metadata.
- [new feature] JAVA-1377: Add support for TWCS in SchemaBuilder.
- [improvement] JAVA-1631: Publish a sources jar for driver-core-tests.
- [improvement] JAVA-1632: Add a withIpPrefix(String) method to CCMBridge.Builder.
- [bug] JAVA-1639: VersionNumber does not fullfill equals/hashcode contract.
- [bug] JAVA-1613: Fix broken shaded Netty detection in NettyUtil.
- [bug] JAVA-1666: Fix keyspace export when a UDT has case-sensitive field names.
- [improvement] JAVA-1196: Include hash of result set metadata in prepared statement id.
- [improvement] JAVA-1670: Support user-provided JMX ports for CCMBridge.
- [improvement] JAVA-1661: Avoid String.toLowerCase if possible in Metadata.
- [improvement] JAVA-1659: Expose low-level flusher tuning options.
- [improvement] JAVA-1660: Support netty-transport-native-epoll in OSGi container.


### 3.3.2

- [bug] JAVA-1666: Fix keyspace export when a UDT has case-sensitive field names.
- [improvement] JAVA-1196: Include hash of result set metadata in prepared statement id.
- [improvement] JAVA-1670: Support user-provided JMX ports for CCMBridge.
- [improvement] JAVA-1661: Avoid String.toLowerCase if possible in Metadata.
- [improvement] JAVA-1659: Expose low-level flusher tuning options.
- [improvement] JAVA-1660: Support netty-transport-native-epoll in OSGi container.


### 3.3.1

- [bug] JAVA-1555: Include VIEW and CDC in WriteType.
- [bug] JAVA-1599: exportAsString improvements (sort, format, clustering order)
- [improvement] JAVA-1587: Deterministic ordering of columns used in Mapper#saveQuery
- [improvement] JAVA-1500: Add a metric to report number of in-flight requests.
- [bug] JAVA-1438: QueryBuilder check for empty orderings.
- [improvement] JAVA-1490: Allow zero delay for speculative executions.
- [documentation] JAVA-1607: Add FAQ entry for netty-transport-native-epoll.
- [bug] JAVA-1630: Fix Metadata.addIfAbsent.
- [improvement] JAVA-1619: Update QueryBuilder methods to support Iterable input.
- [improvement] JAVA-1527: Expose host_id and schema_version on Host metadata.
- [new feature] JAVA-1377: Add support for TWCS in SchemaBuilder.
- [improvement] JAVA-1631: Publish a sources jar for driver-core-tests.
- [improvement] JAVA-1632: Add a withIpPrefix(String) method to CCMBridge.Builder.
- [bug] JAVA-1639: VersionNumber does not fullfill equals/hashcode contract.
- [bug] JAVA-1613: Fix broken shaded Netty detection in NettyUtil.


### 3.3.0

- [bug] JAVA-1469: Update LoggingRetryPolicy to deal with SLF4J-353.
- [improvement] JAVA-1203: Upgrade Metrics to allow usage in OSGi.
- [bug] JAVA-1407: KeyspaceMetadata exportAsString should export user types in topological sort order.
- [bug] JAVA-1455: Mapper support using unset for null values.
- [bug] JAVA-1464: Allow custom codecs with non public constructors in @Param.
- [bug] JAVA-1470: Querying multiple pages overrides WrappedStatement.
- [improvement] JAVA-1428: Upgrade logback and jackson dependencies.
- [documentation] JAVA-1463: Revisit speculative execution docs.
- [documentation] JAVA-1466: Revisit timestamp docs.
- [documentation] JAVA-1445: Clarify how nodes are penalized in LatencyAwarePolicy docs.
- [improvement] JAVA-1446: Support 'DEFAULT UNSET' in Query Builder JSON Insert.
- [improvement] JAVA-1443: Add groupBy method to Select statement.
- [improvement] JAVA-1458: Check thread in mapper sync methods.
- [improvement] JAVA-1488: Upgrade Netty to 4.0.47.Final.
- [improvement] JAVA-1460: Add speculative execution number to ExecutionInfo
- [improvement] JAVA-1431: Improve error handling during pool initialization.


### 3.2.0

- [new feature] JAVA-1347: Add support for duration type.
- [new feature] JAVA-1248: Implement "beta" flag for native protocol v5.
- [new feature] JAVA-1362: Send query options flags as [int] for Protocol V5+.
- [new feature] JAVA-1364: Enable creation of SSLHandler with remote address information.
- [improvement] JAVA-1367: Make protocol negotiation more resilient.
- [bug] JAVA-1397: Handle duration as native datatype in protocol v5+.
- [improvement] JAVA-1308: CodecRegistry performance improvements.
- [improvement] JAVA-1287: Add CDC to TableOptionsMetadata and Schema Builder.
- [improvement] JAVA-1392: Reduce lock contention in RPTokenFactory.
- [improvement] JAVA-1328: Provide compatibility with Guava 20.
- [improvement] JAVA-1247: Disable idempotence warnings.
- [improvement] JAVA-1286: Support setting and retrieving udt fields in QueryBuilder.
- [bug] JAVA-1415: Correctly report if a UDT column is frozen.
- [bug] JAVA-1418: Make Guava version detection more reliable.
- [new feature] JAVA-1174: Add ifNotExists option to mapper.
- [improvement] JAVA-1414: Optimize Metadata.escapeId and Metadata.handleId.
- [improvement] JAVA-1310: Make mapper's ignored properties configurable.
- [improvement] JAVA-1316: Add strategy for resolving properties into CQL names.
- [bug] JAVA-1424: Handle new WRITE_FAILURE and READ_FAILURE format in v5 protocol.

Merged from 3.1.x branch:

- [bug] JAVA-1371: Reintroduce connection pool timeout.
- [bug] JAVA-1313: Copy SerialConsistencyLevel to PreparedStatement.
- [documentation] JAVA-1334: Clarify documentation of method `addContactPoints`.
- [improvement] JAVA-1357: Document that getReplicas only returns replicas of the last token in range.
- [bug] JAVA-1404: Fix min token handling in TokenRange.contains.
- [bug] JAVA-1429: Prevent heartbeats until connection is fully initialized.


### 3.1.4

Merged from 3.0.x branch:

- [bug] JAVA-1371: Reintroduce connection pool timeout.
- [bug] JAVA-1313: Copy SerialConsistencyLevel to PreparedStatement.
- [documentation] JAVA-1334: Clarify documentation of method `addContactPoints`.
- [improvement] JAVA-1357: Document that getReplicas only returns replicas of the last token in range.


### 3.1.3

Merged from 3.0.x branch:

- [bug] JAVA-1330: Add un/register for SchemaChangeListener in DelegatingCluster
- [bug] JAVA-1351: Include Custom Payload in Request.copy.
- [bug] JAVA-1346: Reset heartbeat only on client reads (not writes).
- [improvement] JAVA-866: Support tuple notation in QueryBuilder.eq/in.


### 3.1.2

- [bug] JAVA-1321: Wrong OSGi dependency version for Guava.

Merged from 3.0.x branch:

- [bug] JAVA-1312: QueryBuilder modifies selected columns when manually selected.
- [improvement] JAVA-1303: Add missing BoundStatement.setRoutingKey(ByteBuffer...)
- [improvement] JAVA-262: Make internal executors customizable


### 3.1.1

- [bug] JAVA-1284: ClockFactory should check system property before attempting to load Native class.
- [bug] JAVA-1255: Allow nested UDTs to be used in Mapper.
- [bug] JAVA-1279: Mapper should exclude Groovy's "metaClass" property when looking for mapped properties

Merged from 3.0.x branch:

- [improvement] JAVA-1246: Driver swallows the real exception in a few cases
- [improvement] JAVA-1261: Throw error when attempting to page in I/O thread.
- [bug] JAVA-1258: Regression: Mapper cannot map a materialized view after JAVA-1126.
- [bug] JAVA-1101: Batch and BatchStatement should consider inner statements to determine query idempotence
- [improvement] JAVA-1262: Use ParseUtils for quoting & unquoting.
- [improvement] JAVA-1275: Use Netty's default thread factory
- [bug] JAVA-1285: QueryBuilder routing key auto-discovery should handle case-sensitive column names.
- [bug] JAVA-1283: Don't cache failed query preparations in the mapper.
- [improvement] JAVA-1277: Expose AbstractSession.checkNotInEventLoop.
- [bug] JAVA-1272: BuiltStatement not able to print its query string if it contains mapped UDTs.
- [bug] JAVA-1292: 'Adjusted frame length' error breaks driver's ability to read data.
- [improvement] JAVA-1293: Make DecoderForStreamIdSize.MAX_FRAME_LENGTH configurable.
- [improvement] JAVA-1053: Add a metric for authentication errors
- [improvement] JAVA-1263: Eliminate unnecessary memory copies in FrameCompressor implementations.
- [improvement] JAVA-893: Make connection pool non-blocking


### 3.1.0

- [new feature] JAVA-1153: Add PER PARTITION LIMIT to Select QueryBuilder.
- [improvement] JAVA-743: Add JSON support to QueryBuilder.
- [improvement] JAVA-1233: Update HdrHistogram to 2.1.9.
- [improvement] JAVA-1233: Update Snappy to 1.1.2.6.
- [bug] JAVA-1161: Preserve full time zone info in ZonedDateTimeCodec and DateTimeCodec.
- [new feature] JAVA-1157: Allow asynchronous paging of Mapper Result.
- [improvement] JAVA-1212: Don't retry non-idempotent statements by default.
- [improvement] JAVA-1192: Make EventDebouncer settings updatable at runtime.
- [new feature] JAVA-541: Add polymorphism support to object mapper.
- [new feature] JAVA-636: Allow @Column annotations on getters/setters as well as fields.
- [new feature] JAVA-984: Allow non-void setters in object mapping.
- [new feature] JAVA-1055: Add ErrorAware load balancing policy.

Merged from 3.0.x branch:

- [bug] JAVA-1179: Request objects should be copied when executed.
- [improvement] JAVA-1182: Throw error when synchronous call made on I/O thread.
- [bug] JAVA-1184: Unwrap StatementWrappers when extracting column definitions.
- [bug] JAVA-1132: Executing bound statement with no variables results in exception with protocol v1.
- [improvement] JAVA-1040: SimpleStatement parameters support in QueryLogger.
- [improvement] JAVA-1151: Fail fast if HdrHistogram is not in the classpath.
- [improvement] JAVA-1154: Allow individual Statement to cancel the read timeout.
- [bug] JAVA-1074: Fix documentation around default timestamp generator.
- [improvement] JAVA-1109: Document SSLOptions changes in upgrade guide.
- [improvement] JAVA-1065: Add method to create token from partition key values.
- [improvement] JAVA-1136: Enable JDK signature check in module driver-extras.
- [improvement] JAVA-866: Support tuple notation in QueryBuilder.eq/in.
- [bug] JAVA-1140: Use same connection to check for schema agreement after a DDL query.
- [improvement] JAVA-1113: Support Cassandra 3.4 LIKE operator in QueryBuilder.
- [improvement] JAVA-1086: Support Cassandra 3.2 CAST function in QueryBuilder.
- [bug] JAVA-1095: Check protocol version for custom payload before sending the query.
- [improvement] JAVA-1133: Add OSGi headers to cassandra-driver-extras.
- [bug] JAVA-1137: Incorrect string returned by DataType.asFunctionParameterString() for collections and tuples.
- [bug] JAVA-1046: (Dynamic)CompositeTypes need to be parsed as string literal, not blob.
- [improvement] JAVA-1164: Clarify documentation on Host.listenAddress and broadcastAddress.
- [improvement] JAVA-1171: Add Host method to determine if DSE Graph is enabled.
- [improvement] JAVA-1069: Bootstrap driver-examples module.
- [documentation] JAVA-1150: Add example and FAQ entry about ByteBuffer/BLOB.
- [improvement] JAVA-1011: Expose PoolingOptions default values.
- [improvement] JAVA-630: Don't process DOWN events for nodes that have active connections.
- [improvement] JAVA-851: Improve UUIDs javadoc with regard to user-provided timestamps.
- [improvement] JAVA-979: Update javadoc for RegularStatement toString() and getQueryString() to indicate that consistency level and other parameters are not maintained in the query string.
- [bug] JAVA-1068: Unwrap StatementWrappers when hashing the paging state.
- [improvement] JAVA-1021: Improve error message when connect() is called with an invalid keyspace name.
- [improvement] JAVA-879: Mapper.map() accepts mapper-generated and user queries.
- [bug] JAVA-1100: Exception when connecting with shaded java driver in OSGI
- [bug] JAVA-1064: getTable create statement doesn't properly handle quotes in primary key.
- [bug] JAVA-1089: Set LWT made from BuiltStatements to non-idempotent.
- [improvement] JAVA-923: Position idempotent flag on object mapper queries.
- [bug] JAVA-1070: The Mapper should not prepare queries synchronously.
- [new feature] JAVA-982: Introduce new method ConsistencyLevel.isSerial().
- [bug] JAVA-764: Retry with the normal consistency level (not the serial one) when a write times out on the Paxos phase.
- [improvement] JAVA-852: Ignore peers with null entries during discovery.
- [bug] JAVA-1005: DowngradingConsistencyRetryPolicy does not work with EACH_QUORUM when 1 DC is down.
- [bug] JAVA-1002: Avoid deadlock when re-preparing a statement on other hosts.
- [bug] JAVA-1072: Ensure defunct connections are properly evicted from the pool.
- [bug] JAVA-1152: Fix NPE at ControlConnection.refreshNodeListAndTokenMap().

Merged from 2.1 branch:

- [improvement] JAVA-1038: Fetch node info by rpc_address if its broadcast_address is not in system.peers.
- [improvement] JAVA-888: Add cluster-wide percentile tracker.
- [improvement] JAVA-963: Automatically register PercentileTracker from components that use it.
- [new feature] JAVA-1019: SchemaBuilder support for CREATE/ALTER/DROP KEYSPACE.
- [bug] JAVA-727: Allow monotonic timestamp generators to drift in the future + use microsecond precision when possible.
- [improvement] JAVA-444: Add Java process information to UUIDs.makeNode() hash.


### 3.0.7

- [bug] JAVA-1371: Reintroduce connection pool timeout.
- [bug] JAVA-1313: Copy SerialConsistencyLevel to PreparedStatement.
- [documentation] JAVA-1334: Clarify documentation of method `addContactPoints`.
- [improvement] JAVA-1357: Document that getReplicas only returns replicas of the last token in range.


### 3.0.6

- [bug] JAVA-1330: Add un/register for SchemaChangeListener in DelegatingCluster
- [bug] JAVA-1351: Include Custom Payload in Request.copy.
- [bug] JAVA-1346: Reset heartbeat only on client reads (not writes).
- [improvement] JAVA-866: Support tuple notation in QueryBuilder.eq/in.


### 3.0.5

- [bug] JAVA-1312: QueryBuilder modifies selected columns when manually selected.
- [improvement] JAVA-1303: Add missing BoundStatement.setRoutingKey(ByteBuffer...)
- [improvement] JAVA-262: Make internal executors customizable
- [bug] JAVA-1320: prevent unnecessary task creation on empty pool


### 3.0.4

- [improvement] JAVA-1246: Driver swallows the real exception in a few cases
- [improvement] JAVA-1261: Throw error when attempting to page in I/O thread.
- [bug] JAVA-1258: Regression: Mapper cannot map a materialized view after JAVA-1126.
- [bug] JAVA-1101: Batch and BatchStatement should consider inner statements to determine query idempotence
- [improvement] JAVA-1262: Use ParseUtils for quoting & unquoting.
- [improvement] JAVA-1275: Use Netty's default thread factory
- [bug] JAVA-1285: QueryBuilder routing key auto-discovery should handle case-sensitive column names.
- [bug] JAVA-1283: Don't cache failed query preparations in the mapper.
- [improvement] JAVA-1277: Expose AbstractSession.checkNotInEventLoop.
- [bug] JAVA-1272: BuiltStatement not able to print its query string if it contains mapped UDTs.
- [bug] JAVA-1292: 'Adjusted frame length' error breaks driver's ability to read data.
- [improvement] JAVA-1293: Make DecoderForStreamIdSize.MAX_FRAME_LENGTH configurable.
- [improvement] JAVA-1053: Add a metric for authentication errors
- [improvement] JAVA-1263: Eliminate unnecessary memory copies in FrameCompressor implementations.
- [improvement] JAVA-893: Make connection pool non-blocking


### 3.0.3

- [improvement] JAVA-1147: Upgrade Netty to 4.0.37.
- [bug] JAVA-1213: Allow updates and inserts to BLOB column using read-only ByteBuffer.
- [bug] JAVA-1209: ProtocolOptions.getProtocolVersion() should return null instead of throwing NPE if Cluster has not
        been init'd.
- [improvement] JAVA-1204: Update documentation to indicate tcnative version requirement.
- [bug] JAVA-1186: Fix duplicated hosts in DCAwarePolicy warn message.
- [bug] JAVA-1187: Fix warning message when local CL used with RoundRobinPolicy.
- [improvement] JAVA-1175: Warn if DCAwarePolicy configuration is inconsistent.
- [bug] JAVA-1139: ConnectionException.getMessage() throws NPE if address is null.
- [bug] JAVA-1202: Handle null rpc_address when checking schema agreement.
- [improvement] JAVA-1198: Document that BoundStatement is not thread-safe.
- [improvement] JAVA-1200: Upgrade LZ4 to 1.3.0.
- [bug] JAVA-1232: Fix NPE in IdempotenceAwareRetryPolicy.isIdempotent.
- [improvement] JAVA-1227: Document "SELECT *" issue with prepared statement.
- [bug] JAVA-1160: Fix NPE in VersionNumber.getPreReleaseLabels().
- [improvement] JAVA-1126: Handle schema changes in Mapper.
- [bug] JAVA-1193: Refresh token and replica metadata synchronously when schema is altered.
- [bug] JAVA-1120: Skip schema refresh debouncer when checking for agreement as a result of schema change made by client.
- [improvement] JAVA-1242: Fix driver-core dependency in driver-stress
- [improvement] JAVA-1235: Move the query to the end of "re-preparing .." log message as a key value.


### 3.0.2

Merged from 2.1 branch:

- [bug] JAVA-1179: Request objects should be copied when executed.
- [improvement] JAVA-1182: Throw error when synchronous call made on I/O thread.
- [bug] JAVA-1184: Unwrap StatementWrappers when extracting column definitions.


### 3.0.1

- [bug] JAVA-1132: Executing bound statement with no variables results in exception with protocol v1.
- [improvement] JAVA-1040: SimpleStatement parameters support in QueryLogger.
- [improvement] JAVA-1151: Fail fast if HdrHistogram is not in the classpath.
- [improvement] JAVA-1154: Allow individual Statement to cancel the read timeout.
- [bug] JAVA-1074: Fix documentation around default timestamp generator.
- [improvement] JAVA-1109: Document SSLOptions changes in upgrade guide.
- [improvement] JAVA-1065: Add method to create token from partition key values.
- [improvement] JAVA-1136: Enable JDK signature check in module driver-extras.
- [improvement] JAVA-866: Support tuple notation in QueryBuilder.eq/in.
- [bug] JAVA-1140: Use same connection to check for schema agreement after a DDL query.
- [improvement] JAVA-1113: Support Cassandra 3.4 LIKE operator in QueryBuilder.
- [improvement] JAVA-1086: Support Cassandra 3.2 CAST function in QueryBuilder.
- [bug] JAVA-1095: Check protocol version for custom payload before sending the query.
- [improvement] JAVA-1133: Add OSGi headers to cassandra-driver-extras.
- [bug] JAVA-1137: Incorrect string returned by DataType.asFunctionParameterString() for collections and tuples.
- [bug] JAVA-1046: (Dynamic)CompositeTypes need to be parsed as string literal, not blob.
- [improvement] JAVA-1164: Clarify documentation on Host.listenAddress and broadcastAddress.
- [improvement] JAVA-1171: Add Host method to determine if DSE Graph is enabled.
- [improvement] JAVA-1069: Bootstrap driver-examples module.
- [documentation] JAVA-1150: Add example and FAQ entry about ByteBuffer/BLOB.

Merged from 2.1 branch:

- [improvement] JAVA-1011: Expose PoolingOptions default values.
- [improvement] JAVA-630: Don't process DOWN events for nodes that have active connections.
- [improvement] JAVA-851: Improve UUIDs javadoc with regard to user-provided timestamps.
- [improvement] JAVA-979: Update javadoc for RegularStatement toString() and getQueryString() to indicate that consistency level and other parameters are not maintained in the query string.
- [bug] JAVA-1068: Unwrap StatementWrappers when hashing the paging state.
- [improvement] JAVA-1021: Improve error message when connect() is called with an invalid keyspace name.
- [improvement] JAVA-879: Mapper.map() accepts mapper-generated and user queries.
- [bug] JAVA-1100: Exception when connecting with shaded java driver in OSGI
- [bug] JAVA-1064: getTable create statement doesn't properly handle quotes in primary key.
- [bug] JAVA-1089: Set LWT made from BuiltStatements to non-idempotent.
- [improvement] JAVA-923: Position idempotent flag on object mapper queries.
- [bug] JAVA-1070: The Mapper should not prepare queries synchronously.
- [new feature] JAVA-982: Introduce new method ConsistencyLevel.isSerial().
- [bug] JAVA-764: Retry with the normal consistency level (not the serial one) when a write times out on the Paxos phase.
- [improvement] JAVA-852: Ignore peers with null entries during discovery.
- [bug] JAVA-1005: DowngradingConsistencyRetryPolicy does not work with EACH_QUORUM when 1 DC is down.
- [bug] JAVA-1002: Avoid deadlock when re-preparing a statement on other hosts.
- [bug] JAVA-1072: Ensure defunct connections are properly evicted from the pool.
- [bug] JAVA-1152: Fix NPE at ControlConnection.refreshNodeListAndTokenMap().


### 3.0.0

- [bug] JAVA-1034: fix metadata parser for collections of custom types.
- [improvement] JAVA-1035: Expose host broadcast_address and listen_address if available.
- [new feature] JAVA-1037: Allow named parameters in simple statements.
- [improvement] JAVA-1033: Allow per-statement read timeout.
- [improvement] JAVA-1042: Include DSE version and workload in Host data.

Merged from 2.1 branch:

- [improvement] JAVA-1030: Log token to replica map computation times.
- [bug] JAVA-1039: Minor bugs in Event Debouncer.


### 3.0.0-rc1

- [bug] JAVA-890: fix mapper for case-sensitive UDT.


### 3.0.0-beta1

- [bug] JAVA-993: Support for "custom" types after CASSANDRA-10365.
- [bug] JAVA-999: Handle unset parameters in QueryLogger.
- [bug] JAVA-998: SchemaChangeListener not invoked for Functions or Aggregates having UDT arguments.
- [bug] JAVA-1009: use CL ONE to compute query plan when reconnecting
  control connection.
- [improvement] JAVA-1003: Change default consistency level to LOCAL_ONE (amends JAVA-926).
- [improvement] JAVA-863: Idempotence propagation in prepared statements.
- [improvement] JAVA-996: Make CodecRegistry available to ProtocolDecoder.
- [bug] JAVA-819: Driver shouldn't retry on client timeout if statement is not idempotent.
- [improvement] JAVA-1007: Make SimpleStatement and QueryBuilder "detached" again.

Merged from 2.1 branch:

- [improvement] JAVA-989: Include keyspace name when invalid replication found when generating token map.
- [improvement] JAVA-664: Reduce heap consumption for TokenMap.
- [bug] JAVA-994: Don't call on(Up|Down|Add|Remove) methods if Cluster is closed/closing.


### 3.0.0-alpha5

- [improvement] JAVA-958: Make TableOrView.Order visible.
- [improvement] JAVA-968: Update metrics to the latest version.
- [improvement] JAVA-965: Improve error handling for when a non-type 1 UUID is given to bind() on a timeuuid column.
- [improvement] JAVA-885: Pass the authenticator name from the server to the auth provider.
- [improvement] JAVA-961: Raise an exception when an older version of guava (<16.01) is found.
- [bug] JAVA-972: TypeCodec.parse() implementations should be case insensitive when checking for keyword NULL.
- [bug] JAVA-971: Make type codecs invariant.
- [bug] JAVA-986: Update documentation links to reference 3.0.
- [improvement] JAVA-841: Refactor SSLOptions API.
- [improvement] JAVA-948: Don't limit cipher suites by default.
- [improvement] JAVA-917: Document SSL configuration.
- [improvement] JAVA-936: Adapt schema metadata parsing logic to new storage format of CQL types in C* 3.0.
- [new feature] JAVA-846: Provide custom codecs library as an extra module.
- [new feature] JAVA-742: Codec Support for JSON.
- [new feature] JAVA-606: Codec support for Java 8.
- [new feature] JAVA-565: Codec support for Java arrays.
- [new feature] JAVA-605: Codec support for Java enums.
- [bug] JAVA-884: Fix UDT mapper to process fields in the correct order.

Merged from 2.1 branch:

- [bug] JAVA-854: avoid early return in Cluster.init when a node doesn't support the protocol version.
- [bug] JAVA-978: Fix quoting issue that caused Mapper.getTableMetadata() to return null.
- [improvement] JAVA-920: Downgrade "error creating pool" message to WARN.
- [bug] JAVA-954: Don't trigger reconnection before initialization complete.
- [improvement] JAVA-914: Avoid rejected tasks at shutdown.
- [improvement] JAVA-921: Add SimpleStatement.getValuesCount().
- [bug] JAVA-901: Move call to connection.release() out of cancelHandler.
- [bug] JAVA-960: Avoid race in control connection shutdown.
- [bug] JAVA-656: Fix NPE in ControlConnection.updateLocationInfo.
- [bug] JAVA-966: Count uninitialized connections in conviction policy.
- [improvement] JAVA-917: Document SSL configuration.
- [improvement] JAVA-652: Add DCAwareRoundRobinPolicy builder.
- [improvement] JAVA-808: Add generic filtering policy that can be used to exclude specific DCs.
- [bug] JAVA-988: Metadata.handleId should handle escaped double quotes.
- [bug] JAVA-983: QueryBuilder cannot handle collections containing function calls.


### 3.0.0-alpha4

- [improvement] JAVA-926: Change default consistency level to LOCAL_QUORUM.
- [bug] JAVA-942: Fix implementation of UserType.hashCode().
- [improvement] JAVA-877: Don't delay UP/ADDED notifications if protocol version = V4.
- [improvement] JAVA-938: Parse 'extensions' column in table metadata.
- [bug] JAVA-900: Fix Configuration builder to allow disabled metrics.
- [new feature] JAVA-902: Prepare API for async query trace.
- [new feature] JAVA-930: Add BoundStatement#unset.
- [bug] JAVA-946: Make table metadata options class visible.
- [bug] JAVA-939: Add crcCheckChance to TableOptionsMetadata#equals/hashCode.
- [bug] JAVA-922: Make TypeCodec return mutable collections.
- [improvement] JAVA-932: Limit visibility of codec internals.
- [improvement] JAVA-934: Warn if a custom codec collides with an existing one.
- [improvement] JAVA-940: Allow typed getters/setters to target any CQL type.
- [bug] JAVA-950: Fix Cluster.connect with a case-sensitive keyspace.
- [bug] JAVA-953: Fix MaterializedViewMetadata when base table name is case sensitive.


### 3.0.0-alpha3

- [new feature] JAVA-571: Support new system tables in C* 3.0.
- [improvement] JAVA-919: Move crc_check_chance out of compressions options.

Merged from 2.0 branch:

- [improvement] JAVA-718: Log streamid at the trace level on sending request and receiving response.
- [bug] JAVA-796: Fix SpeculativeExecutionPolicy.init() and close() are never called.
- [improvement] JAVA-710: Suppress unnecessary warning at shutdown.
- [improvement] #340: Allow DNS name with multiple A-records as contact point.
- [bug] JAVA-794: Allow tracing across multiple result pages.
- [bug] JAVA-737: DowngradingConsistencyRetryPolicy ignores write timeouts.
- [bug] JAVA-736: Forbid bind marker in QueryBuilder add/append/prepend.
- [bug] JAVA-712: Prevent QueryBuilder.quote() from applying duplicate double quotes.
- [bug] JAVA-688: Prevent QueryBuilder from trying to serialize raw string.
- [bug] JAVA-679: Support bind marker in QueryBuilder DELETE's list index.
- [improvement] JAVA-475: Improve QueryBuilder API for SELECT DISTINCT.
- [improvement] JAVA-225: Create values() function for Insert builder using List.
- [improvement] JAVA-702: Warn when ReplicationStrategy encounters invalid
  replication factors.
- [improvement] JAVA-662: Add PoolingOptions method to set both core and max
  connections.
- [improvement] JAVA-766: Do not include epoll JAR in binary distribution.
- [improvement] JAVA-726: Optimize internal copies of Request objects.
- [bug] JAVA-815: Preserve tracing across retries.
- [improvement] JAVA-709: New RetryDecision.tryNextHost().
- [bug] JAVA-733: Handle function calls and raw strings as non-idempotent in QueryBuilder.
- [improvement] JAVA-765: Provide API to retrieve values of a Parameterized SimpleStatement.
- [improvement] JAVA-827: implement UPDATE .. IF EXISTS in QueryBuilder.
- [improvement] JAVA-618: Randomize contact points list to prevent hotspots.
- [improvement] JAVA-720: Surface the coordinator used on query failure.
- [bug] JAVA-792: Handle contact points removed during init.
- [improvement] JAVA-719: Allow PlainTextAuthProvider to change its credentials at runtime.
- [new feature] JAVA-151: Make it possible to register for SchemaChange Events.
- [improvement] JAVA-861: Downgrade "Asked to rebuild table" log from ERROR to INFO level.
- [improvement] JAVA-797: Provide an option to prepare statements only on one node.
- [improvement] JAVA-658: Provide an option to not re-prepare all statements in onUp.
- [improvement] JAVA-853: Customizable creation of netty timer.
- [bug] JAVA-859: Avoid quadratic ring processing with invalid replication factors.
- [improvement] JAVA-657: Debounce control connection queries.
- [bug] JAVA-784: LoadBalancingPolicy.distance() called before init().
- [new feature] JAVA-828: Make driver-side metadata optional.
- [improvement] JAVA-544: Allow hosts to remain partially up.
- [improvement] JAVA-821, JAVA-822: Remove internal blocking calls and expose async session
  creation.
- [improvement] JAVA-725: Use parallel calls when re-preparing statement on other
  hosts.
- [bug] JAVA-629: Don't use connection timeout for unrelated internal queries.
- [bug] JAVA-892: Fix NPE in speculative executions when metrics disabled.


### 3.0.0-alpha2

- [new feature] JAVA-875, JAVA-882: Move secondary index metadata out of column definitions.

Merged from 2.2 branch:

- [bug] JAVA-847: Propagate CodecRegistry to nested UDTs.
- [improvement] JAVA-848: Ability to store a default, shareable CodecRegistry
  instance.
- [bug] JAVA-880: Treat empty ByteBuffers as empty values in TupleCodec and
  UDTCodec.


### 3.0.0-alpha1

- [new feature] JAVA-876: Support new system tables in C* 3.0.0-alpha1.

Merged from 2.2 branch:

- [improvement] JAVA-810: Rename DateWithoutTime to LocalDate.
- [bug] JAVA-816: DateCodec does not format values correctly.
- [bug] JAVA-817: TimeCodec does not format values correctly.
- [bug] JAVA-818: TypeCodec.getDataTypeFor() does not handle LocalDate instances.
- [improvement] JAVA-836: Make ResultSet#fetchMoreResult return a
  ListenableFuture<ResultSet>.
- [improvement] JAVA-843: Disable frozen checks in mapper.
- [improvement] JAVA-721: Allow user to register custom type codecs.
- [improvement] JAVA-722: Support custom type codecs in mapper.


### 2.2.0-rc3

- [bug] JAVA-847: Propagate CodecRegistry to nested UDTs.
- [improvement] JAVA-848: Ability to store a default, shareable CodecRegistry
  instance.
- [bug] JAVA-880: Treat empty ByteBuffers as empty values in TupleCodec and
  UDTCodec.


### 2.2.0-rc2

- [improvement] JAVA-810: Rename DateWithoutTime to LocalDate.
- [bug] JAVA-816: DateCodec does not format values correctly.
- [bug] JAVA-817: TimeCodec does not format values correctly.
- [bug] JAVA-818: TypeCodec.getDataTypeFor() does not handle LocalDate instances.
- [improvement] JAVA-836: Make ResultSet#fetchMoreResult return a
  ListenableFuture<ResultSet>.
- [improvement] JAVA-843: Disable frozen checks in mapper.
- [improvement] JAVA-721: Allow user to register custom type codecs.
- [improvement] JAVA-722: Support custom type codecs in mapper.

Merged from 2.1 branch:

- [bug] JAVA-834: Special case check for 'null' string in index_options column.
- [improvement] JAVA-835: Allow accessor methods with less parameters in case
  named bind markers are repeated.
- [improvement] JAVA-475: Improve QueryBuilder API for SELECT DISTINCT.
- [improvement] JAVA-715: Make NativeColumnType a top-level class.
- [improvement] JAVA-700: Expose ProtocolVersion#toInt.
- [bug] JAVA-542: Handle void return types in accessors.
- [improvement] JAVA-225: Create values() function for Insert builder using List.
- [improvement] JAVA-713: HashMap throws an OOM Exception when logging level is set to TRACE.
- [bug] JAVA-679: Support bind marker in QueryBuilder DELETE's list index.
- [improvement] JAVA-732: Expose KEYS and FULL indexing options in IndexMetadata.
- [improvement] JAVA-589: Allow @Enumerated in Accessor method parameters.
- [improvement] JAVA-554: Allow access to table metadata from Mapper.
- [improvement] JAVA-661: Provide a way to map computed fields.
- [improvement] JAVA-824: Ignore missing columns in mapper.
- [bug] JAVA-724: Preserve default timestamp for retries and speculative executions.
- [improvement] JAVA-738: Use same pool implementation for protocol v2 and v3.
- [improvement] JAVA-677: Support CONTAINS / CONTAINS KEY in QueryBuilder.
- [improvement] JAVA-477/JAVA-540: Add USING options in mapper for delete and save
  operations.
- [improvement] JAVA-473: Add mapper option to configure whether to save null fields.

Merged from 2.0 branch:

- [bug] JAVA-737: DowngradingConsistencyRetryPolicy ignores write timeouts.
- [bug] JAVA-736: Forbid bind marker in QueryBuilder add/append/prepend.
- [bug] JAVA-712: Prevent QueryBuilder.quote() from applying duplicate double quotes.
- [bug] JAVA-688: Prevent QueryBuilder from trying to serialize raw string.
- [bug] JAVA-679: Support bind marker in QueryBuilder DELETE's list index.
- [improvement] JAVA-475: Improve QueryBuilder API for SELECT DISTINCT.
- [improvement] JAVA-225: Create values() function for Insert builder using List.
- [improvement] JAVA-702: Warn when ReplicationStrategy encounters invalid
  replication factors.
- [improvement] JAVA-662: Add PoolingOptions method to set both core and max
  connections.
- [improvement] JAVA-766: Do not include epoll JAR in binary distribution.
- [improvement] JAVA-726: Optimize internal copies of Request objects.
- [bug] JAVA-815: Preserve tracing across retries.
- [improvement] JAVA-709: New RetryDecision.tryNextHost().
- [bug] JAVA-733: Handle function calls and raw strings as non-idempotent in QueryBuilder.


### 2.2.0-rc1

- [new feature] JAVA-783: Protocol V4 enum support.
- [new feature] JAVA-776: Use PK columns in protocol v4 PREPARED response.
- [new feature] JAVA-777: Distinguish NULL and UNSET values.
- [new feature] JAVA-779: Add k/v payload for 3rd party usage.
- [new feature] JAVA-780: Expose server-side warnings on ExecutionInfo.
- [new feature] JAVA-749: Expose new read/write failure exceptions.
- [new feature] JAVA-747: Expose function and aggregate metadata.
- [new feature] JAVA-778: Add new client exception for CQL function failure.
- [improvement] JAVA-700: Expose ProtocolVersion#toInt.
- [new feature] JAVA-404: Support new C* 2.2 CQL date and time types.

Merged from 2.1 branch:

- [improvement] JAVA-782: Unify "Target" enum for schema elements.


### 2.1.10.2

Merged from 2.0 branch:

- [bug] JAVA-1179: Request objects should be copied when executed.
- [improvement] JAVA-1182: Throw error when synchronous call made on I/O thread.
- [bug] JAVA-1184: Unwrap StatementWrappers when extracting column definitions.


### 2.1.10.1

- [bug] JAVA-1152: Fix NPE at ControlConnection.refreshNodeListAndTokenMap().
- [bug] JAVA-1156: Fix NPE at TableMetadata.equals().


### 2.1.10

- [bug] JAVA-988: Metadata.handleId should handle escaped double quotes.
- [bug] JAVA-983: QueryBuilder cannot handle collections containing function calls.
- [improvement] JAVA-863: Idempotence propagation in PreparedStatements.
- [bug] JAVA-937: TypeCodec static initializers not always correctly executed.
- [improvement] JAVA-989: Include keyspace name when invalid replication found when generating token map.
- [improvement] JAVA-664: Reduce heap consumption for TokenMap.
- [improvement] JAVA-1030: Log token to replica map computation times.
- [bug] JAVA-1039: Minor bugs in Event Debouncer.
- [improvement] JAVA-843: Disable frozen checks in mapper.
- [improvement] JAVA-833: Improve message when a nested type can't be serialized.
- [improvement] JAVA-1011: Expose PoolingOptions default values.
- [improvement] JAVA-630: Don't process DOWN events for nodes that have active connections.
- [improvement] JAVA-851: Improve UUIDs javadoc with regard to user-provided timestamps.
- [improvement] JAVA-979: Update javadoc for RegularStatement toString() and getQueryString() to indicate that consistency level and other parameters are not maintained in the query string.
- [improvement] JAVA-1038: Fetch node info by rpc_address if its broadcast_address is not in system.peers.
- [improvement] JAVA-974: Validate accessor parameter types against bound statement.
- [bug] JAVA-1068: Unwrap StatementWrappers when hashing the paging state.
- [bug] JAVA-831: Mapper can't load an entity where the PK is a UDT.
- [improvement] JAVA-1021: Improve error message when connect() is called with an invalid keyspace name.
- [improvement] JAVA-879: Mapper.map() accepts mapper-generated and user queries.
- [bug] JAVA-1100: Exception when connecting with shaded java driver in OSGI
- [bug] JAVA-819: Expose more errors in RetryPolicy + provide idempotent-aware wrapper.
- [improvement] JAVA-1040: SimpleStatement parameters support in QueryLogger.
- [bug] JAVA-1064: getTable create statement doesn't properly handle quotes in primary key.
- [improvement] JAVA-888: Add cluster-wide percentile tracker.
- [improvement] JAVA-963: Automatically register PercentileTracker from components that use it.
- [bug] JAVA-1089: Set LWT made from BuiltStatements to non-idempotent.
- [improvement] JAVA-923: Position idempotent flag on object mapper queries.
- [new feature] JAVA-1019: SchemaBuilder support for CREATE/ALTER/DROP KEYSPACE.
- [bug] JAVA-1070: The Mapper should not prepare queries synchronously.
- [new feature] JAVA-982: Introduce new method ConsistencyLevel.isSerial().
- [bug] JAVA-764: Retry with the normal consistency level (not the serial one) when a write times out on the Paxos phase.
- [bug] JAVA-727: Allow monotonic timestamp generators to drift in the future + use microsecond precision when possible.
- [improvement] JAVA-444: Add Java process information to UUIDs.makeNode() hash.
- [improvement] JAVA-977: Preserve original cause when BuiltStatement value can't be serialized.
- [bug] JAVA-1094: Backport TypeCodec parse and format fixes from 3.0.
- [improvement] JAVA-852: Ignore peers with null entries during discovery.
- [bug] JAVA-1132: Executing bound statement with no variables results in exception with protocol v1.
- [bug] JAVA-1005: DowngradingConsistencyRetryPolicy does not work with EACH_QUORUM when 1 DC is down.
- [bug] JAVA-1002: Avoid deadlock when re-preparing a statement on other hosts.

Merged from 2.0 branch:

- [bug] JAVA-994: Don't call on(Up|Down|Add|Remove) methods if Cluster is closed/closing.
- [improvement] JAVA-805: Document that metrics are null until Cluster is initialized.
- [bug] JAVA-1072: Ensure defunct connections are properly evicted from the pool.


### 2.1.9

- [bug] JAVA-942: Fix implementation of UserType.hashCode().
- [bug] JAVA-854: avoid early return in Cluster.init when a node doesn't support the protocol version.
- [bug] JAVA-978: Fix quoting issue that caused Mapper.getTableMetadata() to return null.

Merged from 2.0 branch:

- [bug] JAVA-950: Fix Cluster.connect with a case-sensitive keyspace.
- [improvement] JAVA-920: Downgrade "error creating pool" message to WARN.
- [bug] JAVA-954: Don't trigger reconnection before initialization complete.
- [improvement] JAVA-914: Avoid rejected tasks at shutdown.
- [improvement] JAVA-921: Add SimpleStatement.getValuesCount().
- [bug] JAVA-901: Move call to connection.release() out of cancelHandler.
- [bug] JAVA-960: Avoid race in control connection shutdown.
- [bug] JAVA-656: Fix NPE in ControlConnection.updateLocationInfo.
- [bug] JAVA-966: Count uninitialized connections in conviction policy.
- [improvement] JAVA-917: Document SSL configuration.
- [improvement] JAVA-652: Add DCAwareRoundRobinPolicy builder.
- [improvement] JAVA-808: Add generic filtering policy that can be used to exclude specific DCs.


### 2.1.8

Merged from 2.0 branch:

- [improvement] JAVA-718: Log streamid at the trace level on sending request and receiving response.

- [bug] JAVA-796: Fix SpeculativeExecutionPolicy.init() and close() are never called.
- [improvement] JAVA-710: Suppress unnecessary warning at shutdown.
- [improvement] #340: Allow DNS name with multiple A-records as contact point.
- [bug] JAVA-794: Allow tracing across multiple result pages.
- [bug] JAVA-737: DowngradingConsistencyRetryPolicy ignores write timeouts.
- [bug] JAVA-736: Forbid bind marker in QueryBuilder add/append/prepend.
- [bug] JAVA-712: Prevent QueryBuilder.quote() from applying duplicate double quotes.
- [bug] JAVA-688: Prevent QueryBuilder from trying to serialize raw string.
- [bug] JAVA-679: Support bind marker in QueryBuilder DELETE's list index.
- [improvement] JAVA-475: Improve QueryBuilder API for SELECT DISTINCT.
- [improvement] JAVA-225: Create values() function for Insert builder using List.
- [improvement] JAVA-702: Warn when ReplicationStrategy encounters invalid
  replication factors.
- [improvement] JAVA-662: Add PoolingOptions method to set both core and max
  connections.
- [improvement] JAVA-766: Do not include epoll JAR in binary distribution.
- [improvement] JAVA-726: Optimize internal copies of Request objects.
- [bug] JAVA-815: Preserve tracing across retries.
- [improvement] JAVA-709: New RetryDecision.tryNextHost().
- [bug] JAVA-733: Handle function calls and raw strings as non-idempotent in QueryBuilder.
- [improvement] JAVA-765: Provide API to retrieve values of a Parameterized SimpleStatement.
- [improvement] JAVA-827: implement UPDATE .. IF EXISTS in QueryBuilder.
- [improvement] JAVA-618: Randomize contact points list to prevent hotspots.
- [improvement] JAVA-720: Surface the coordinator used on query failure.
- [bug] JAVA-792: Handle contact points removed during init.
- [improvement] JAVA-719: Allow PlainTextAuthProvider to change its credentials at runtime.
- [new feature] JAVA-151: Make it possible to register for SchemaChange Events.
- [improvement] JAVA-861: Downgrade "Asked to rebuild table" log from ERROR to INFO level.
- [improvement] JAVA-797: Provide an option to prepare statements only on one node.
- [improvement] JAVA-658: Provide an option to not re-prepare all statements in onUp.
- [improvement] JAVA-853: Customizable creation of netty timer.
- [bug] JAVA-859: Avoid quadratic ring processing with invalid replication factors.
- [improvement] JAVA-657: Debounce control connection queries.
- [bug] JAVA-784: LoadBalancingPolicy.distance() called before init().
- [new feature] JAVA-828: Make driver-side metadata optional.
- [improvement] JAVA-544: Allow hosts to remain partially up.
- [improvement] JAVA-821, JAVA-822: Remove internal blocking calls and expose async session
  creation.
- [improvement] JAVA-725: Use parallel calls when re-preparing statement on other
  hosts.
- [bug] JAVA-629: Don't use connection timeout for unrelated internal queries.
- [bug] JAVA-892: Fix NPE in speculative executions when metrics disabled.


### 2.1.7.1

- [bug] JAVA-834: Special case check for 'null' string in index_options column.
- [improvement] JAVA-835: Allow accessor methods with less parameters in case
  named bind markers are repeated.


### 2.1.7

- [improvement] JAVA-475: Improve QueryBuilder API for SELECT DISTINCT.
- [improvement] JAVA-715: Make NativeColumnType a top-level class.
- [improvement] JAVA-782: Unify "Target" enum for schema elements.
- [improvement] JAVA-700: Expose ProtocolVersion#toInt.
- [bug] JAVA-542: Handle void return types in accessors.
- [improvement] JAVA-225: Create values() function for Insert builder using List.
- [improvement] JAVA-713: HashMap throws an OOM Exception when logging level is set to TRACE.
- [bug] JAVA-679: Support bind marker in QueryBuilder DELETE's list index.
- [improvement] JAVA-732: Expose KEYS and FULL indexing options in IndexMetadata.
- [improvement] JAVA-589: Allow @Enumerated in Accessor method parameters.
- [improvement] JAVA-554: Allow access to table metadata from Mapper.
- [improvement] JAVA-661: Provide a way to map computed fields.
- [improvement] JAVA-824: Ignore missing columns in mapper.
- [bug] JAVA-724: Preserve default timestamp for retries and speculative executions.
- [improvement] JAVA-738: Use same pool implementation for protocol v2 and v3.
- [improvement] JAVA-677: Support CONTAINS / CONTAINS KEY in QueryBuilder.
- [improvement] JAVA-477/JAVA-540: Add USING options in mapper for delete and save
  operations.
- [improvement] JAVA-473: Add mapper option to configure whether to save null fields.

Merged from 2.0 branch:

- [bug] JAVA-737: DowngradingConsistencyRetryPolicy ignores write timeouts.
- [bug] JAVA-736: Forbid bind marker in QueryBuilder add/append/prepend.
- [bug] JAVA-712: Prevent QueryBuilder.quote() from applying duplicate double quotes.
- [bug] JAVA-688: Prevent QueryBuilder from trying to serialize raw string.
- [bug] JAVA-679: Support bind marker in QueryBuilder DELETE's list index.
- [improvement] JAVA-475: Improve QueryBuilder API for SELECT DISTINCT.
- [improvement] JAVA-225: Create values() function for Insert builder using List.
- [improvement] JAVA-702: Warn when ReplicationStrategy encounters invalid
  replication factors.
- [improvement] JAVA-662: Add PoolingOptions method to set both core and max
  connections.
- [improvement] JAVA-766: Do not include epoll JAR in binary distribution.
- [improvement] JAVA-726: Optimize internal copies of Request objects.
- [bug] JAVA-815: Preserve tracing across retries.
- [improvement] JAVA-709: New RetryDecision.tryNextHost().
- [bug] JAVA-733: Handle function calls and raw strings as non-idempotent in QueryBuilder.


### 2.1.6

Merged from 2.0 branch:

- [new feature] JAVA-584: Add getObject to BoundStatement and Row.
- [improvement] JAVA-419: Improve connection pool resizing algorithm.
- [bug] JAVA-599: Fix race condition between pool expansion and shutdown.
- [improvement] JAVA-622: Upgrade Netty to 4.0.27.
- [improvement] JAVA-562: Coalesce frames before flushing them to the connection.
- [improvement] JAVA-583: Rename threads to indicate that they are for the driver.
- [new feature] JAVA-550: Expose paging state.
- [new feature] JAVA-646: Slow Query Logger.
- [improvement] JAVA-698: Exclude some errors from measurements in LatencyAwarePolicy.
- [bug] JAVA-641: Fix issue when executing a PreparedStatement from another cluster.
- [improvement] JAVA-534: Log keyspace xxx does not exist at WARN level.
- [improvement] JAVA-619: Allow Cluster subclasses to delegate to another instance.
- [new feature] JAVA-669: Expose an API to check for schema agreement after a
  schema-altering statement.
- [improvement] JAVA-692: Make connection and pool creation fully async.
- [improvement] JAVA-505: Optimize connection use after reconnection.
- [improvement] JAVA-617: Remove "suspected" mechanism.
- [improvement] reverts JAVA-425: Don't mark connection defunct on client timeout.
- [new feature] JAVA-561: Speculative query executions.
- [bug] JAVA-666: Release connection before completing the ResultSetFuture.
- [new feature BETA] JAVA-723: Percentile-based variant of query logger and speculative
  executions.
- [bug] JAVA-734: Fix buffer leaks when compression is enabled.
- [improvement] JAVA-756: Use Netty's pooled ByteBufAllocator by default.
- [improvement] JAVA-759: Expose "unsafe" paging state API.
- [bug] JAVA-768: Prevent race during pool initialization.


### 2.1.5

- [bug] JAVA-575: Authorize Null parameter in Accessor method.
- [improvement] JAVA-570: Support C* 2.1.3's nested collections.
- [bug] JAVA-612: Fix checks on mapped collection types.
- [bug] JAVA-672: Fix QueryBuilder.putAll() when the collection contains UDTs.

Merged from 2.0 branch:

- [new feature] JAVA-518: Add AddressTranslater for EC2 multi-region deployment.
- [improvement] JAVA-533: Add connection heartbeat.
- [improvement] JAVA-568: Reduce level of logs on missing rpc_address.
- [improvement] JAVA-312, JAVA-681: Expose node token and range information.
- [bug] JAVA-595: Fix cluster name mismatch check at startup.
- [bug] JAVA-620: Fix guava dependency when using OSGI.
- [bug] JAVA-678: Fix handling of DROP events when ks name is case-sensitive.
- [improvement] JAVA-631: Use List<?> instead of List<Object> in QueryBuilder API.
- [improvement] JAVA-654: Exclude Netty POM from META-INF in shaded JAR.
- [bug] JAVA-655: Quote single quotes contained in table comments in asCQLQuery method.
- [bug] JAVA-684: Empty TokenRange returned in a one token cluster.
- [improvement] JAVA-687: Expose TokenRange#contains.
- [bug] JAVA-614: Prevent race between cancellation and query completion.
- [bug] JAVA-632: Prevent cancel and timeout from cancelling unrelated ResponseHandler if
  streamId was already released and reused.
- [bug] JAVA-642: Fix issue when newly opened pool fails before we could mark the node UP.
- [bug] JAVA-613: Fix unwanted LBP notifications when a contact host is down.
- [bug] JAVA-651: Fix edge cases where a connection was released twice.
- [bug] JAVA-653: Fix edge cases in query cancellation.


### 2.1.4

Merged from 2.0 branch:

- [improvement] JAVA-538: Shade Netty dependency.
- [improvement] JAVA-543: Target schema refreshes more precisely.
- [bug] JAVA-546: Don't check rpc_address for control host.
- [improvement] JAVA-409: Improve message of NoHostAvailableException.
- [bug] JAVA-556: Rework connection reaper to avoid deadlock.
- [bug] JAVA-557: Avoid deadlock when multiple connections to the same host get write
  errors.
- [improvement] JAVA-504: Make shuffle=true the default for TokenAwarePolicy.
- [bug] JAVA-577: Fix bug when SUSPECT reconnection succeeds, but one of the pooled
  connections fails while bringing the node back up.
- [bug] JAVA-419: JAVA-587: Prevent faulty control connection from ignoring reconnecting hosts.
- temporarily revert "Add idle timeout to the connection pool".
- [bug] JAVA-593: Ensure updateCreatedPools does not add pools for suspected hosts.
- [bug] JAVA-594: Ensure state change notifications for a given host are handled serially.
- [bug] JAVA-597: Ensure control connection reconnects when control host is removed.


### 2.1.3

- [bug] JAVA-510: Ignore static fields in mapper.
- [bug] JAVA-509: Fix UDT parsing at init when using the default protocol version.
- [bug] JAVA-495: Fix toString, equals and hashCode on accessor proxies.
- [bug] JAVA-528: Allow empty name on Column and Field annotations.

Merged from 2.0 branch:

- [bug] JAVA-497: Ensure control connection does not trigger concurrent reconnects.
- [improvement] JAVA-472: Keep trying to reconnect on authentication errors.
- [improvement] JAVA-463: Expose close method on load balancing policy.
- [improvement] JAVA-459: Allow load balancing policy to trigger refresh for a single host.
- [bug] JAVA-493: Expose an API to cancel reconnection attempts.
- [bug] JAVA-503: Fix NPE when a connection fails during pool construction.
- [improvement] JAVA-423: Log datacenter name in DCAware policy's init when it is explicitly provided.
- [improvement] JAVA-504: Shuffle the replicas in TokenAwarePolicy.newQueryPlan.
- [improvement] JAVA-507: Make schema agreement wait tuneable.
- [improvement] JAVA-494: Document how to inject the driver metrics into another registry.
- [improvement] JAVA-419: Add idle timeout to the connection pool.
- [bug] JAVA-516: LatencyAwarePolicy does not shutdown executor on invocation of close.
- [improvement] JAVA-451: Throw an exception when DCAwareRoundRobinPolicy is built with
  an explicit but null or empty local datacenter.
- [bug] JAVA-511: Fix check for local contact points in DCAware policy's init.
- [improvement] JAVA-457: Make timeout on saturated pool customizable.
- [improvement] JAVA-521: Downgrade Guava to 14.0.1.
- [bug] JAVA-526: Fix token awareness for case-sensitive keyspaces and tables.
- [bug] JAVA-515: Check maximum number of values passed to SimpleStatement.
- [improvement] JAVA-532: Expose the driver version through the API.
- [improvement] JAVA-522: Optimize session initialization when some hosts are not
  responsive.


### 2.1.2

- [improvement] JAVA-361, JAVA-364, JAVA-467: Support for native protocol v3.
- [bug] JAVA-454: Fix UDT fields of type inet in QueryBuilder.
- [bug] JAVA-455: Exclude transient fields from Frozen checks.
- [bug] JAVA-453: Fix handling of null collections in mapper.
- [improvement] JAVA-452: Make implicit column names case-insensitive in mapper.
- [bug] JAVA-433: Fix named bind markers in QueryBuilder.
- [bug] JAVA-458: Fix handling of BigInteger in object mapper.
- [bug] JAVA-465: Ignore synthetic fields in mapper.
- [improvement] JAVA-451: Throw an exception when DCAwareRoundRobinPolicy is built with
  an explicit but null or empty local datacenter.
- [improvement] JAVA-469: Add backwards-compatible DataType.serialize methods.
- [bug] JAVA-487: Handle null enum fields in object mapper.
- [bug] JAVA-499: Handle null UDT fields in object mapper.

Merged from 2.0 branch:

- [bug] JAVA-449: Handle null pool in PooledConnection.release.
- [improvement] JAVA-425: Defunct connection on request timeout.
- [improvement] JAVA-426: Try next host when we get a SERVER_ERROR.
- [bug] JAVA-449, JAVA-460, JAVA-471: Handle race between query timeout and completion.
- [bug] JAVA-496: Fix DCAwareRoundRobinPolicy datacenter auto-discovery.


### 2.1.1

- [new] JAVA-441: Support for new "frozen" keyword.

Merged from 2.0 branch:

- [bug] JAVA-397: Check cluster name when connecting to a new node.
- [bug] JAVA-326: Add missing CAS delete support in QueryBuilder.
- [bug] JAVA-363: Add collection and data length checks during serialization.
- [improvement] JAVA-329: Surface number of retries in metrics.
- [bug] JAVA-428: Do not use a host when no rpc_address found for it.
- [improvement] JAVA-358: Add ResultSet.wasApplied() for conditional queries.
- [bug] JAVA-349: Fix negative HostConnectionPool open count.
- [improvement] JAVA-436: Log more connection details at trace and debug levels.
- [bug] JAVA-445: Fix cluster shutdown.


### 2.1.0

- [bug] JAVA-408: ClusteringColumn annotation not working with specified ordering.
- [improvement] JAVA-410: Fail BoundStatement if null values are not set explicitly.
- [bug] JAVA-416: Handle UDT and tuples in BuiltStatement.toString.

Merged from 2.0 branch:

- [bug] JAVA-407: Release connections on ResultSetFuture#cancel.
- [bug] JAVA-393: Fix handling of SimpleStatement with values in query builder
  batches.
- [bug] JAVA-417: Ensure pool is properly closed in onDown.
- [bug] JAVA-415: Fix tokenMap initialization at startup.
- [bug] JAVA-418: Avoid deadlock on close.


### 2.1.0-rc1

Merged from 2.0 branch:

- [bug] JAVA-394: Ensure defunct connections are completely closed.
- [bug] JAVA-342, JAVA-390: Fix memory and resource leak on closed Sessions.


### 2.1.0-beta1

- [new] Support for User Defined Types and tuples
- [new] Simple object mapper

Merged from 2.0 branch: everything up to 2.0.3 (included), and the following.

- [improvement] JAVA-204: Better handling of dead connections.
- [bug] JAVA-373: Fix potential NPE in ControlConnection.
- [bug] JAVA-291: Throws NPE when passed null for a contact point.
- [bug] JAVA-315: Avoid LoadBalancingPolicy onDown+onUp at startup.
- [bug] JAVA-343: Avoid classloader leak in Tomcat.
- [bug] JAVA-387: Avoid deadlock in onAdd/onUp.
- [bug] JAVA-377, JAVA-391: Make metadata parsing more lenient.


### 2.0.12.2

- [bug] JAVA-1179: Request objects should be copied when executed.
- [improvement] JAVA-1182: Throw error when synchronous call made on I/O thread.
- [bug] JAVA-1184: Unwrap StatementWrappers when extracting column definitions.


### 2.0.12.1

- [bug] JAVA-994: Don't call on(Up|Down|Add|Remove) methods if Cluster is closed/closing.
- [improvement] JAVA-805: Document that metrics are null until Cluster is initialized.
- [bug] JAVA-1072: Ensure defunct connections are properly evicted from the pool.


### 2.0.12

- [bug] JAVA-950: Fix Cluster.connect with a case-sensitive keyspace.
- [improvement] JAVA-920: Downgrade "error creating pool" message to WARN.
- [bug] JAVA-954: Don't trigger reconnection before initialization complete.
- [improvement] JAVA-914: Avoid rejected tasks at shutdown.
- [improvement] JAVA-921: Add SimpleStatement.getValuesCount().
- [bug] JAVA-901: Move call to connection.release() out of cancelHandler.
- [bug] JAVA-960: Avoid race in control connection shutdown.
- [bug] JAVA-656: Fix NPE in ControlConnection.updateLocationInfo.
- [bug] JAVA-966: Count uninitialized connections in conviction policy.
- [improvement] JAVA-917: Document SSL configuration.
- [improvement] JAVA-652: Add DCAwareRoundRobinPolicy builder.
- [improvement] JAVA-808: Add generic filtering policy that can be used to exclude specific DCs.


### 2.0.11

- [improvement] JAVA-718: Log streamid at the trace level on sending request and receiving response.
- [bug] JAVA-796: Fix SpeculativeExecutionPolicy.init() and close() are never called.
- [improvement] JAVA-710: Suppress unnecessary warning at shutdown.
- [improvement] #340: Allow DNS name with multiple A-records as contact point.
- [bug] JAVA-794: Allow tracing across multiple result pages.
- [bug] JAVA-737: DowngradingConsistencyRetryPolicy ignores write timeouts.
- [bug] JAVA-736: Forbid bind marker in QueryBuilder add/append/prepend.
- [bug] JAVA-712: Prevent QueryBuilder.quote() from applying duplicate double quotes.
- [bug] JAVA-688: Prevent QueryBuilder from trying to serialize raw string.
- [bug] JAVA-679: Support bind marker in QueryBuilder DELETE's list index.
- [improvement] JAVA-475: Improve QueryBuilder API for SELECT DISTINCT.
- [improvement] JAVA-225: Create values() function for Insert builder using List.
- [improvement] JAVA-702: Warn when ReplicationStrategy encounters invalid
  replication factors.
- [improvement] JAVA-662: Add PoolingOptions method to set both core and max
  connections.
- [improvement] JAVA-766: Do not include epoll JAR in binary distribution.
- [improvement] JAVA-726: Optimize internal copies of Request objects.
- [bug] JAVA-815: Preserve tracing across retries.
- [improvement] JAVA-709: New RetryDecision.tryNextHost().
- [bug] JAVA-733: Handle function calls and raw strings as non-idempotent in QueryBuilder.
- [improvement] JAVA-765: Provide API to retrieve values of a Parameterized SimpleStatement.
- [improvement] JAVA-827: implement UPDATE .. IF EXISTS in QueryBuilder.
- [improvement] JAVA-618: Randomize contact points list to prevent hotspots.
- [improvement] JAVA-720: Surface the coordinator used on query failure.
- [bug] JAVA-792: Handle contact points removed during init.
- [improvement] JAVA-719: Allow PlainTextAuthProvider to change its credentials at runtime.
- [new feature] JAVA-151: Make it possible to register for SchemaChange Events.
- [improvement] JAVA-861: Downgrade "Asked to rebuild table" log from ERROR to INFO level.
- [improvement] JAVA-797: Provide an option to prepare statements only on one node.
- [improvement] JAVA-658: Provide an option to not re-prepare all statements in onUp.
- [improvement] JAVA-853: Customizable creation of netty timer.
- [bug] JAVA-859: Avoid quadratic ring processing with invalid replication factors.
- [improvement] JAVA-657: Debounce control connection queries.
- [bug] JAVA-784: LoadBalancingPolicy.distance() called before init().
- [new feature] JAVA-828: Make driver-side metadata optional.
- [improvement] JAVA-544: Allow hosts to remain partially up.
- [improvement] JAVA-821, JAVA-822: Remove internal blocking calls and expose async session
  creation.
- [improvement] JAVA-725: Use parallel calls when re-preparing statement on other
  hosts.
- [bug] JAVA-629: Don't use connection timeout for unrelated internal queries.
- [bug] JAVA-892: Fix NPE in speculative executions when metrics disabled.

Merged from 2.0.10_fixes branch:

- [improvement] JAVA-756: Use Netty's pooled ByteBufAllocator by default.
- [improvement] JAVA-759: Expose "unsafe" paging state API.
- [bug] JAVA-767: Fix getObject by name.
- [bug] JAVA-768: Prevent race during pool initialization.


### 2.0.10.1

- [improvement] JAVA-756: Use Netty's pooled ByteBufAllocator by default.
- [improvement] JAVA-759: Expose "unsafe" paging state API.
- [bug] JAVA-767: Fix getObject by name.
- [bug] JAVA-768: Prevent race during pool initialization.


### 2.0.10

- [new feature] JAVA-518: Add AddressTranslater for EC2 multi-region deployment.
- [improvement] JAVA-533: Add connection heartbeat.
- [improvement] JAVA-568: Reduce level of logs on missing rpc_address.
- [improvement] JAVA-312, JAVA-681: Expose node token and range information.
- [bug] JAVA-595: Fix cluster name mismatch check at startup.
- [bug] JAVA-620: Fix guava dependency when using OSGI.
- [bug] JAVA-678: Fix handling of DROP events when ks name is case-sensitive.
- [improvement] JAVA-631: Use List<?> instead of List<Object> in QueryBuilder API.
- [improvement] JAVA-654: Exclude Netty POM from META-INF in shaded JAR.
- [bug] JAVA-655: Quote single quotes contained in table comments in asCQLQuery method.
- [bug] JAVA-684: Empty TokenRange returned in a one token cluster.
- [improvement] JAVA-687: Expose TokenRange#contains.
- [new feature] JAVA-547: Expose values of BoundStatement.
- [new feature] JAVA-584: Add getObject to BoundStatement and Row.
- [improvement] JAVA-419: Improve connection pool resizing algorithm.
- [bug] JAVA-599: Fix race condition between pool expansion and shutdown.
- [improvement] JAVA-622: Upgrade Netty to 4.0.27.
- [improvement] JAVA-562: Coalesce frames before flushing them to the connection.
- [improvement] JAVA-583: Rename threads to indicate that they are for the driver.
- [new feature] JAVA-550: Expose paging state.
- [new feature] JAVA-646: Slow Query Logger.
- [improvement] JAVA-698: Exclude some errors from measurements in LatencyAwarePolicy.
- [bug] JAVA-641: Fix issue when executing a PreparedStatement from another cluster.
- [improvement] JAVA-534: Log keyspace xxx does not exist at WARN level.
- [improvement] JAVA-619: Allow Cluster subclasses to delegate to another instance.
- [new feature] JAVA-669: Expose an API to check for schema agreement after a
  schema-altering statement.
- [improvement] JAVA-692: Make connection and pool creation fully async.
- [improvement] JAVA-505: Optimize connection use after reconnection.
- [improvement] JAVA-617: Remove "suspected" mechanism.
- [improvement] reverts JAVA-425: Don't mark connection defunct on client timeout.
- [new feature] JAVA-561: Speculative query executions.
- [bug] JAVA-666: Release connection before completing the ResultSetFuture.
- [new feature BETA] JAVA-723: Percentile-based variant of query logger and speculative
  executions.
- [bug] JAVA-734: Fix buffer leaks when compression is enabled.

Merged from 2.0.9_fixes branch:

- [bug] JAVA-614: Prevent race between cancellation and query completion.
- [bug] JAVA-632: Prevent cancel and timeout from cancelling unrelated ResponseHandler if
  streamId was already released and reused.
- [bug] JAVA-642: Fix issue when newly opened pool fails before we could mark the node UP.
- [bug] JAVA-613: Fix unwanted LBP notifications when a contact host is down.
- [bug] JAVA-651: Fix edge cases where a connection was released twice.
- [bug] JAVA-653: Fix edge cases in query cancellation.


### 2.0.9.2

- [bug] JAVA-651: Fix edge cases where a connection was released twice.
- [bug] JAVA-653: Fix edge cases in query cancellation.


### 2.0.9.1

- [bug] JAVA-614: Prevent race between cancellation and query completion.
- [bug] JAVA-632: Prevent cancel and timeout from cancelling unrelated ResponseHandler if
  streamId was already released and reused.
- [bug] JAVA-642: Fix issue when newly opened pool fails before we could mark the node UP.
- [bug] JAVA-613: Fix unwanted LBP notifications when a contact host is down.


### 2.0.9

- [improvement] JAVA-538: Shade Netty dependency.
- [improvement] JAVA-543: Target schema refreshes more precisely.
- [bug] JAVA-546: Don't check rpc_address for control host.
- [improvement] JAVA-409: Improve message of NoHostAvailableException.
- [bug] JAVA-556: Rework connection reaper to avoid deadlock.
- [bug] JAVA-557: Avoid deadlock when multiple connections to the same host get write
  errors.
- [improvement] JAVA-504: Make shuffle=true the default for TokenAwarePolicy.
- [bug] JAVA-577: Fix bug when SUSPECT reconnection succeeds, but one of the pooled
  connections fails while bringing the node back up.
- [bug] JAVA-419: JAVA-587: Prevent faulty control connection from ignoring reconnecting hosts.
- temporarily revert "Add idle timeout to the connection pool".
- [bug] JAVA-593: Ensure updateCreatedPools does not add pools for suspected hosts.
- [bug] JAVA-594: Ensure state change notifications for a given host are handled serially.
- [bug] JAVA-597: Ensure control connection reconnects when control host is removed.


### 2.0.8

- [bug] JAVA-526: Fix token awareness for case-sensitive keyspaces and tables.
- [bug] JAVA-515: Check maximum number of values passed to SimpleStatement.
- [improvement] JAVA-532: Expose the driver version through the API.
- [improvement] JAVA-522: Optimize session initialization when some hosts are not
  responsive.


### 2.0.7

- [bug] JAVA-449: Handle null pool in PooledConnection.release.
- [improvement] JAVA-425: Defunct connection on request timeout.
- [improvement] JAVA-426: Try next host when we get a SERVER_ERROR.
- [bug] JAVA-449, JAVA-460, JAVA-471: Handle race between query timeout and completion.
- [bug] JAVA-496: Fix DCAwareRoundRobinPolicy datacenter auto-discovery.
- [bug] JAVA-497: Ensure control connection does not trigger concurrent reconnects.
- [improvement] JAVA-472: Keep trying to reconnect on authentication errors.
- [improvement] JAVA-463: Expose close method on load balancing policy.
- [improvement] JAVA-459: Allow load balancing policy to trigger refresh for a single host.
- [bug] JAVA-493: Expose an API to cancel reconnection attempts.
- [bug] JAVA-503: Fix NPE when a connection fails during pool construction.
- [improvement] JAVA-423: Log datacenter name in DCAware policy's init when it is explicitly provided.
- [improvement] JAVA-504: Shuffle the replicas in TokenAwarePolicy.newQueryPlan.
- [improvement] JAVA-507: Make schema agreement wait tuneable.
- [improvement] JAVA-494: Document how to inject the driver metrics into another registry.
- [improvement] JAVA-419: Add idle timeout to the connection pool.
- [bug] JAVA-516: LatencyAwarePolicy does not shutdown executor on invocation of close.
- [improvement] JAVA-451: Throw an exception when DCAwareRoundRobinPolicy is built with
  an explicit but null or empty local datacenter.
- [bug] JAVA-511: Fix check for local contact points in DCAware policy's init.
- [improvement] JAVA-457: Make timeout on saturated pool customizable.
- [improvement] JAVA-521: Downgrade Guava to 14.0.1.


### 2.0.6

- [bug] JAVA-397: Check cluster name when connecting to a new node.
- [bug] JAVA-326: Add missing CAS delete support in QueryBuilder.
- [bug] JAVA-363: Add collection and data length checks during serialization.
- [improvement] JAVA-329: Surface number of retries in metrics.
- [bug] JAVA-428: Do not use a host when no rpc_address found for it.
- [improvement] JAVA-358: Add ResultSet.wasApplied() for conditional queries.
- [bug] JAVA-349: Fix negative HostConnectionPool open count.
- [improvement] JAVA-436: Log more connection details at trace and debug levels.
- [bug] JAVA-445: Fix cluster shutdown.
- [improvement] JAVA-439: Expose child policy in chainable load balancing policies.


### 2.0.5

- [bug] JAVA-407: Release connections on ResultSetFuture#cancel.
- [bug] JAVA-393: Fix handling of SimpleStatement with values in query builder
  batches.
- [bug] JAVA-417: Ensure pool is properly closed in onDown.
- [bug] JAVA-415: Fix tokenMap initialization at startup.
- [bug] JAVA-418: Avoid deadlock on close.


### 2.0.4

- [improvement] JAVA-204: Better handling of dead connections.
- [bug] JAVA-373: Fix potential NPE in ControlConnection.
- [bug] JAVA-291: Throws NPE when passed null for a contact point.
- [bug] JAVA-315: Avoid LoadBalancingPolicy onDown+onUp at startup.
- [bug] JAVA-343: Avoid classloader leak in Tomcat.
- [bug] JAVA-387: Avoid deadlock in onAdd/onUp.
- [bug] JAVA-377, JAVA-391: Make metadata parsing more lenient.
- [bug] JAVA-394: Ensure defunct connections are completely closed.
- [bug] JAVA-342, JAVA-390: Fix memory and resource leak on closed Sessions.


### 2.0.3

- [new] The new AbsractSession makes mocking of Session easier.
- [new] JAVA-309: Allow to trigger a refresh of connected hosts.
- [new] JAVA-265: New Session#getState method allows to grab information on
  which nodes a session is connected to.
- [new] JAVA-327: Add QueryBuilder syntax for tuples in where clauses (syntax
  introduced in Cassandra 2.0.6).
- [improvement] JAVA-359: Properly validate arguments of PoolingOptions methods.
- [bug] JAVA-368: Fix bogus rejection of BigInteger in 'execute with values'.
- [bug] JAVA-367: Signal connection failure sooner to avoid missing them.
- [bug] JAVA-337: Throw UnsupportedOperationException for protocol batch
  setSerialCL.

Merged from 1.0 branch:

- [bug] JAVA-325: Fix periodic reconnection to down hosts.


### 2.0.2

- [api] The type of the map key returned by NoHostAvailable#getErrors has changed from
  InetAddress to InetSocketAddress. Same for Initializer#getContactPoints return and
  for AuthProvider#newAuthenticator.
- [api] JAVA-296: The default load balacing policy is now DCAwareRoundRobinPolicy, and the local
  datacenter is automatically picked based on the first connected node. Furthermore,
  the TokenAwarePolicy is also used by default.
- [new] JAVA-145: New optional AddressTranslater.
- [bug] JAVA-321: Don't remove quotes on keyspace in the query builder.
- [bug] JAVA-320: Fix potential NPE while cluster undergo schema changes.
- [bug] JAVA-319: Fix thread-safety of page fetching.
- [bug] JAVA-318: Fix potential NPE using fetchMoreResults.

Merged from 1.0 branch:

- [new] JAVA-179: Expose the name of the partitioner in use in the cluster metadata.
- [new] Add new WhiteListPolicy to limit the nodes connected to a particular list.
- [improvement] JAVA-289: Do not hop DC for LOCAL_* CL in DCAwareRoundRobinPolicy.
- [bug] JAVA-313: Revert back to longs for dates in the query builder.
- [bug] JAVA-314: Don't reconnect to nodes ignored by the load balancing policy.


### 2.0.1

- [improvement] JAVA-278: Handle the static columns introduced in Cassandra 2.0.6.
- [improvement] JAVA-208: Add Cluster#newSession method to create Session without connecting
  right away.
- [bug] JAVA-279: Add missing iso8601 patterns for parsing dates.
- [bug] Properly parse BytesType as the blob type.
- [bug] JAVA-280: Potential NPE when parsing schema of pre-CQL tables of C* 1.2 nodes.

Merged from 1.0 branch:

- [bug] JAVA-275: LatencyAwarePolicy.Builder#withScale doesn't set the scale.
- [new] JAVA-114: Add methods to check if a Cluster/Session instance has been closed already.


### 2.0.0

- [api] JAVA-269: Case sensitive identifier by default in Metadata.
- [bug] JAVA-274: Fix potential NPE in Cluster#connect.

Merged from 1.0 branch:

- [bug] JAVA-263: Always return the PreparedStatement object that is cache internally.
- [bug] JAVA-261: Fix race when multiple connect are done in parallel.
- [bug] JAVA-270: Don't connect at all to nodes that are ignored by the load balancing
  policy.


### 2.0.0-rc3

- [improvement] The protocol version 1 is now supported (features only supported by the
  version 2 of the protocol throw UnsupportedFeatureException).
- [improvement] JAVA-195: Make most main objects interface to facilitate testing/mocking.
- [improvement] Adds new getStatements and clear methods to BatchStatement.
- [api] JAVA-247: Renamed shutdown to closeAsync and ShutdownFuture to CloseFuture. Clustering
  and Session also now implement Closeable.
- [bug] JAVA-232: Fix potential thread leaks when shutting down Metrics.
- [bug] JAVA-231: Fix potential NPE in HostConnectionPool.
- [bug] JAVA-244: Avoid NPE when node is in an unconfigured DC.
- [bug] JAVA-258: Don't block for scheduled reconnections on Cluster#close.

Merged from 1.0 branch:

- [new] JAVA-224: Added Session#prepareAsync calls.
- [new] JAVA-249: Added Cluster#getLoggedKeyspace.
- [improvement] Avoid preparing a statement multiple time per host with multiple sessions.
- [bug] JAVA-255: Make sure connections are returned to the right pools.
- [bug] JAVA-264: Use date string in query build to work-around CASSANDRA-6718.


### 2.0.0-rc2

- [new] JAVA-207: Add LOCAL_ONE consistency level support (requires using C* 2.0.2+).
- [bug] JAVA-219: Fix parsing of counter types.
- [bug] JAVA-218: Fix missing whitespace for IN clause in the query builder.
- [bug] JAVA-221: Fix replicas computation for token aware balancing.

Merged from 1.0 branch:

- [bug] JAVA-213: Fix regression from JAVA-201.
- [improvement] New getter to obtain a snapshot of the scores maintained by
  LatencyAwarePolicy.


### 2.0.0-rc1

- [new] JAVA-199: Mark compression dependencies optional in maven.
- [api] Renamed TableMetadata#getClusteringKey to TableMetadata#getClusteringColumns.

Merged from 1.0 branch:

- [new] JAVA-142: OSGi bundle.
- [improvement] JAVA-205: Make collections returned by Row immutable.
- [improvement] JAVA-203: Limit internal thread pool size.
- [bug] JAVA-201: Don't retain unused PreparedStatement in memory.
- [bug] Add missing clustering order info in TableMetadata
- [bug] JAVA-196: Allow bind markers for collections in the query builder.


### 2.0.0-beta2

- [api] BoundStatement#setX(String, X) methods now set all values (if there is
  more than one) having the provided name, not just the first occurence.
- [api] The Authenticator interface now has a onAuthenticationSuccess method that
  allows to handle the potential last token sent by the server.
- [new] The query builder don't serialize large values to strings anymore by
  default by making use the new ability to send values alongside the query string.
- [new] JAVA-140: The query builder has been updated for new CQL features.
- [bug] Fix exception when a conditional write timeout C* side.
- [bug] JAVA-182: Ensure connection is created when Cluster metadata are asked for.
- [bug] JAVA-187: Fix potential NPE during authentication.


### 2.0.0-beta1

- [api] The 2.0 version is an API-breaking upgrade of the driver. While most
  of the breaking changes are minor, there are too numerous to be listed here
  and you are encouraged to look at the Upgrade_guide_to_2.0 file that describe
  those changes in details.
- [new] LZ4 compression is supported for the protocol.
- [new] JAVA-39: The driver does not depend on cassandra-all anymore.
- [new] New BatchStatement class allows to execute batch other statements.
- [new] Large ResultSet are now paged (incrementally fetched) by default.
- [new] SimpleStatement support values for bind-variables, to allow
  prepare+execute behavior with one roundtrip.
- [new] Query parameters defaults (Consistency level, page size, ...) can be
  configured globally.
- [new] New Cassandra 2.0 SERIAL and LOCAL_SERIAL consistency levels are
  supported.
- [new] JAVA-116: Cluster#shutdown now waits for ongoing queries to complete by default.
- [new] Generic authentication through SASL is now exposed.
- [bug] JAVA-88: TokenAwarePolicy now takes all replica into account, instead of only the
  first one.


### 1.0.5

- [new] JAVA-142: OSGi bundle.
- [new] JAVA-207: Add support for ConsistencyLevel.LOCAL_ONE; note that this
  require Cassandra 1.2.12+.
- [improvement] JAVA-205: Make collections returned by Row immutable.
- [improvement] JAVA-203: Limit internal thread pool size.
- [improvement] New getter to obtain a snapshot of the scores maintained by
  LatencyAwarePolicy.
- [improvement] JAVA-222: Avoid synchronization when getting codec for collection
  types.
- [bug] JAVA-201, JAVA-213: Don't retain unused PreparedStatement in memory.
- [bug] Add missing clustering order info in TableMetadata
- [bug] JAVA-196: Allow bind markers for collections in the query builder.


### 1.0.4

- [api] JAVA-163: The Cluster.Builder#poolingOptions and Cluster.Builder#socketOptions
  are now deprecated. They are replaced by the new withPoolingOptions and
  withSocketOptions methods.
- [new] JAVA-129: A new LatencyAwarePolicy wrapping policy has been added, allowing to
  add latency awareness to a wrapped load balancing policy.
- [new] JAVA-161: Cluster.Builder#deferInitialization: Allow defering cluster initialization.
- [new] JAVA-117: Add truncate statement in query builder.
- [new] JAVA-106: Support empty IN in the query builder.
- [bug] JAVA-166: Fix spurious "No current pool set; this should not happen" error
  message.
- [bug] JAVA-184: Fix potential overflow in RoundRobinPolicy and correctly errors if
  a balancing policy throws.
- [bug] Don't release Stream ID for timeouted queries (unless we do get back
  the response)
- [bug] Correctly escape identifiers and use fully qualified table names when
  exporting schema as string.


### 1.0.3

- [api] The query builder now correctly throw an exception when given a value
  of a type it doesn't know about.
- [new] SocketOptions#setReadTimeout allows to set a timeout on how long we
  wait for the answer of one node. See the javadoc for more details.
- [new] New Session#prepare method that takes a Statement.
- [bug] JAVA-143: Always take per-query CL, tracing, etc. into account for QueryBuilder
  statements.
- [bug] Temporary fixup for TimestampType when talking to C* 2.0 nodes.


### 1.0.2

- [api] Host#getMonitor and all Host.HealthMonitor methods have been
  deprecated. The new Host#isUp method is now prefered to the method
  in the monitor and you should now register Host.StateListener against
  the Cluster object directly (registering against a host HealthMonitor
  was much more limited anyway).
- [new] JAVA-92: New serialize/deserialize methods in DataType to serialize/deserialize
  values to/from bytes.
- [new] JAVA-128: New getIndexOf() method in ColumnDefinitions to find the index of
  a given column name.
- [bug] JAVA-131: Fix a bug when thread could get blocked while setting the current
  keyspace.
- [bug] JAVA-136: Quote inet addresses in the query builder since CQL3 requires it.


### 1.0.1

- [api] JAVA-100: Function call handling in the query builder has been modified in a
  backward incompatible way. Function calls are not parsed from string values
  anymore as this wasn't safe. Instead the new 'fcall' method should be used.
- [api] Some typos in method names in PoolingOptions have been fixed in a
  backward incompatible way before the API get widespread.
- [bug] JAVA-123: Don't destroy composite partition key with BoundStatement and
  TokenAwarePolicy.
- [new] null values support in the query builder.
- [new] JAVA-5: SSL support (requires C* >= 1.2.1).
- [new] JAVA-113: Allow generating unlogged batch in the query builder.
- [improvement] Better error message when no host are available.
- [improvement] Improves performance of the stress example application been.


### 1.0.0

- [api] The AuthInfoProvider has be (temporarily) removed. Instead, the
  Cluster builder has a new withCredentials() method to provide a username
  and password for use with Cassandra's PasswordAuthenticator. Custom
  authenticator will be re-introduced in a future version but are not
  supported at the moment.
- [api] The isMetricsEnabled() method in Configuration has been replaced by
  getMetricsOptions(). An option to disabled JMX reporting (on by default)
  has been added.
- [bug] JAVA-91: Don't make default load balancing policy a static singleton since it
  is stateful.


### 1.0.0-RC1

- [new] JAVA-79: Null values are now supported in BoundStatement (but you will need at
  least Cassandra 1.2.3 for it to work). The API of BoundStatement has been
  slightly changed so that not binding a variable is not an error anymore,
  the variable is simply considered null by default. The isReady() method has
  been removed.
- [improvement] JAVA-75: The Cluster/Session shutdown methods now properly block until
  the shutdown is complete. A version with at timeout has been added.
- [bug] JAVA-44: Fix use of CQL3 functions in the query builder.
- [bug] JAVA-77: Fix case where multiple schema changes too quickly wouldn't work
  (only triggered when 0.0.0.0 was used for the rpc_address on the Cassandra
  nodes).
- [bug] JAVA-72: Fix IllegalStateException thrown due to a reconnection made on an I/O
  thread.
- [bug] JAVA-82: Correctly reports errors during authentication phase.


### 1.0.0-beta2

- [new] JAVA-51, JAVA-60, JAVA-58: Support blob constants, BigInteger, BigDecimal and counter batches in
  the query builder.
- [new] JAVA-61: Basic support for custom CQL3 types.
- [new] JAVA-65: Add "execution infos" for a result set (this also move the query
  trace in the new ExecutionInfos object, so users of beta1 will have to
  update).
- [bug] JAVA-62: Fix failover bug in DCAwareRoundRobinPolicy.
- [bug] JAVA-66: Fix use of bind markers for routing keys in the query builder.


### 1.0.0-beta1

- initial release<|MERGE_RESOLUTION|>--- conflicted
+++ resolved
@@ -4,11 +4,8 @@
 
 ### 4.11.0 (in progress)
 
-<<<<<<< HEAD
 - [improvement] JAVA-2704: Remove protocol v5 beta status, add v6-beta
-=======
 - [bug] JAVA-2918: Exclude invalid peers from schema agreement checks
->>>>>>> 257c7faf
 
 ### 4.10.0
 
