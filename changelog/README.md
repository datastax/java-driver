--- conflicted
+++ resolved
@@ -4,13 +4,10 @@
 
 ### 4.10.0 (in progress)
 
-<<<<<<< HEAD
 - [new feature] JAVA-2903: BlockHound integration
-=======
 - [improvement] JAVA-2877: Allow skipping validation for individual mapped entities
 - [improvement] JAVA-2871: Allow keyspace exclusions in the metadata, and exclude system keyspaces
   by default
->>>>>>> 2a705683
 - [improvement] JAVA-2449: Use non-cryptographic random number generation in Uuids.random()
 - [improvement] JAVA-2893: Allow duplicate keys in DefaultProgrammaticDriverConfigLoaderBuilder
 - [documentation] JAVA-2894: Clarify usage of Statement.setQueryTimestamp
