## Changelog

<!-- Note: contrary to 3.x, insert new entries *first* in their section -->

<<<<<<< HEAD
### 4.2.1 (in progress)

- [improvement] JAVA-2407: Improve handling of logback configuration files in IDEs
=======
### 4.3.0 (in progress)

- [improvement] JAVA-2398: Improve support for optional dependencies in OSGi
- [bug] JAVA-2470: Fix Session.OSS_DRIVER_COORDINATES for shaded JAR
- [improvement] JAVA-2452: Allow "none" as a compression option
- [improvement] JAVA-2419: Allow registration of user codecs at runtime
- [documentation] JAVA-2384: Add quick overview section to each manual page
- [documentation] JAVA-2412: Cover DDL query debouncing in FAQ and upgrade guide
- [documentation] JAVA-2416: Update paging section in the manual
- [improvement] JAVA-2402: Add setTracing(boolean) to StatementBuilder
- [bug] JAVA-2466: Set idempotence to null in BatchStatement.newInstance

### 4.2.1

- [bug] JAVA-2454: Handle "empty" CQL type while parsing schema
- [improvement] JAVA-2455: Improve logging of schema refresh errors
- [documentation] JAVA-2429: Document expected types on DefaultDriverOption
- [documentation] JAVA-2426: Fix month pattern in CqlDuration documentation
- [bug] JAVA-2451: Make zero a valid estimated size for PagingIterableSpliterator
- [bug] JAVA-2443: Compute prepared statement PK indices for protocol v3
- [bug] JAVA-2430: Use variable metadata to infer the routing keyspace on bound statements
>>>>>>> 90964438

### 4.2.0

- [improvement] JAVA-2390: Add methods to set the SSL engine factory programmatically
- [improvement] JAVA-2379: Fail fast if prepared id doesn't match when repreparing on the fly
- [bug] JAVA-2375: Use per-request keyspace when repreparing on the fly
- [improvement] JAVA-2370: Remove auto-service plugin from mapper processor
- [improvement] JAVA-2377: Add a config option to make driver threads daemon
- [improvement] JAVA-2371: Handle null elements in collections on the decode path
- [improvement] JAVA-2351: Add a driver example for the object mapper
- [bug] JAVA-2323: Handle restart of a node with same host_id but a different address
- [improvement] JAVA-2303: Ignore peer rows matching the control host's RPC address
- [improvement] JAVA-2236: Add methods to set the auth provider programmatically
- [improvement] JAVA-2369: Change mapper annotations retention to runtime
- [improvement] JAVA-2365: Redeclare default constants when an enum is abstracted behind an
  interface
- [improvement] JAVA-2302: Better target mapper errors and warnings for inherited methods
- [improvement] JAVA-2336: Expose byte utility methods in the public API 
- [improvement] JAVA-2338: Revisit toString() for data container types
- [bug] JAVA-2367: Fix column names in EntityHelper.updateByPrimaryKey
- [bug] JAVA-2358: Fix list of reserved CQL keywords
- [improvement] JAVA-2359: Allow default keyspace at the mapper level
- [improvement] JAVA-2306: Clear security tokens from memory immediately after use
- [improvement] JAVA-2320: Expose more attributes on mapper Select for individual query clauses
- [bug] JAVA-2332: Destroy connection pool when a node gets removed
- [bug] JAVA-2324: Add support for primitive shorts in mapper
- [bug] JAVA-2325: Allow "is" prefix for boolean getters in mapped entities
- [improvement] JAVA-2308: Add customWhereClause to `@Delete`
- [improvement] JAVA-2247: PagingIterable implementations should implement spliterator()
- [bug] JAVA-2312: Handle UDTs with names that clash with collection types
- [improvement] JAVA-2307: Improve `@Select` and `@Delete` by not requiring full primary key
- [improvement] JAVA-2315: Improve extensibility of session builder
- [bug] JAVA-2394: BaseCcmRule DseRequirement max should use DseVersion, not Cassandra version

### 4.1.0

- [documentation] JAVA-2294: Fix wrong examples in manual page on batch statements
- [bug] JAVA-2304: Avoid direct calls to ByteBuffer.array()
- [new feature] JAVA-2078: Add object mapper
- [improvement] JAVA-2297: Add a NettyOptions method to set socket options
- [bug] JAVA-2280: Ignore peer rows with missing host id or RPC address
- [bug] JAVA-2264: Adjust HashedWheelTimer tick duration from 1 to 100 ms
- [bug] JAVA-2260: Handle empty collections in PreparedStatement.bind(...)
- [improvement] JAVA-2278: Pass the request's log prefix to RequestTracker
- [bug] JAVA-2253: Don't strip trailing zeros in ByteOrderedToken
- [improvement] JAVA-2207: Add bulk value assignment to QueryBuilder Insert
- [bug] JAVA-2234: Handle terminated executor when the session is closed twice
- [documentation] JAVA-2220: Emphasize that query builder is now a separate artifact in root README
- [documentation] JAVA-2217: Cover contact points and local datacenter earlier in the manual
- [improvement] JAVA-2242: Allow skipping all integration tests with -DskipITs
- [improvement] JAVA-2241: Make DefaultDriverContext.cycleDetector protected
- [bug] JAVA-2226: Support IPv6 contact points in the configuration

### 4.0.1

- [new feature] JAVA-2201: Expose a public API for programmatic config
- [new feature] JAVA-2205: Expose public factory methods for alternative config loaders
- [bug] JAVA-2214: Fix flaky RequestLoggerIT test
- [bug] JAVA-2203: Handle unresolved addresses in DefaultEndPoint
- [bug] JAVA-2210: Add ability to set TTL for modification queries
- [improvement] JAVA-2212: Add truncate to QueryBuilder 
- [improvement] JAVA-2211: Upgrade Jersey examples to fix security issue sid-3606
- [bug] JAVA-2193: Fix flaky tests in ExecutionInfoWarningsIT
- [improvement] JAVA-2197: Skip deployment of examples and integration tests to Maven central

### 4.0.0

- [improvement] JAVA-2192: Don't return generic types with wildcards
- [improvement] JAVA-2148: Add examples
- [bug] JAVA-2189: Exclude virtual keyspaces from token map computation
- [improvement] JAVA-2183: Enable materialized views when testing against Cassandra 4
- [improvement] JAVA-2182: Add insertInto().json() variant that takes an object in QueryBuilder
- [improvement] JAVA-2161: Annotate mutating methods with `@CheckReturnValue`
- [bug] JAVA-2177: Don't exclude down nodes when initializing LBPs
- [improvement] JAVA-2143: Rename Statement.setTimestamp() to setQueryTimestamp()
- [improvement] JAVA-2165: Abstract node connection information
- [improvement] JAVA-2090: Add support for additional_write_policy and read_repair table options
- [improvement] JAVA-2164: Rename statement builder methods to setXxx
- [bug] JAVA-2178: QueryBuilder: Alias after function column is not included in a query
- [improvement] JAVA-2158: Allow BuildableQuery to build statement with values
- [improvement] JAVA-2150: Improve query builder error message on unsupported literal type
- [documentation] JAVA-2149: Improve Term javadocs in the query builder

### 4.0.0-rc1

- [improvement] JAVA-2106: Log server side warnings returned from a query
- [improvement] JAVA-2151: Drop "Dsl" suffix from query builder main classes
- [new feature] JAVA-2144: Expose internal API to hook into the session lifecycle
- [improvement] JAVA-2119: Add PagingIterable abstraction as a supertype of ResultSet
- [bug] JAVA-2063: Normalize authentication logging
- [documentation] JAVA-2034: Add performance recommendations in the manual
- [improvement] JAVA-2077: Allow reconnection policy to detect first connection attempt
- [improvement] JAVA-2067: Publish javadocs JAR for the shaded module
- [improvement] JAVA-2103: Expose partitioner name in TokenMap API
- [documentation] JAVA-2075: Document preference for LZ4 over Snappy

### 4.0.0-beta3

- [bug] JAVA-2066: Array index range error when fetching routing keys on bound statements
- [documentation] JAVA-2061: Add section to upgrade guide about updated type mappings
- [improvement] JAVA-2038: Add jitter to delays between reconnection attempts
- [improvement] JAVA-2053: Cache results of session.prepare()
- [improvement] JAVA-2058: Make programmatic config reloading part of the public API
- [improvement] JAVA-1943: Fail fast in execute() when the session is closed
- [improvement] JAVA-2056: Reduce HashedWheelTimer tick duration
- [bug] JAVA-2057: Do not create pool when SUGGEST\_UP topology event received
- [improvement] JAVA-2049: Add shorthand method to SessionBuilder to specify local DC
- [bug] JAVA-2037: Fix NPE when preparing statement with no bound variables
- [improvement] JAVA-2014: Schedule timeouts on a separate Timer
- [bug] JAVA-2029: Handle schema refresh failure after a DDL query
- [bug] JAVA-1947: Make schema parsing more lenient and allow missing system_virtual_schema
- [bug] JAVA-2028: Use CQL form when parsing UDT types in system tables
- [improvement] JAVA-1918: Document temporal types
- [improvement] JAVA-1914: Optimize use of System.nanoTime in CqlRequestHandlerBase
- [improvement] JAVA-1945: Document corner cases around UDT and tuple attachment
- [improvement] JAVA-2026: Make CqlDuration implement TemporalAmount
- [improvement] JAVA-2017: Slightly optimize conversion methods on the hot path
- [improvement] JAVA-2010: Make dependencies to annotations required again
- [improvement] JAVA-1978: Add a config option to keep contact points unresolved
- [bug] JAVA-2000: Fix ConcurrentModificationException during channel shutdown
- [improvement] JAVA-2002: Reimplement TypeCodec.accepts to improve performance
- [improvement] JAVA-2011: Re-add ResultSet.getAvailableWithoutFetching() and isFullyFetched()
- [improvement] JAVA-2007: Make driver threads extend FastThreadLocalThread
- [bug] JAVA-2001: Handle zero timeout in admin requests

### 4.0.0-beta2

- [new feature] JAVA-1919: Provide a timestamp <=> ZonedDateTime codec
- [improvement] JAVA-1989: Add BatchStatement.newInstance(BatchType, Iterable<BatchableStatement>)
- [improvement] JAVA-1988: Remove pre-fetching from ResultSet API
- [bug] JAVA-1948: Close session properly when LBP fails to initialize
- [improvement] JAVA-1949: Improve error message when contact points are wrong
- [improvement] JAVA-1956: Add statementsCount accessor to BatchStatementBuilder
- [bug] JAVA-1946: Ignore protocol version in equals comparison for UdtValue/TupleValue
- [new feature] JAVA-1932: Send Driver Name and Version in Startup message
- [new feature] JAVA-1917: Add ability to set node on statement
- [improvement] JAVA-1916: Base TimestampCodec.parse on java.util.Date.
- [improvement] JAVA-1940: Clean up test resources when CCM integration tests finish
- [bug] JAVA-1938: Make CassandraSchemaQueries classes public
- [improvement] JAVA-1925: Rename context getters
- [improvement] JAVA-1544: Check API compatibility with Revapi
- [new feature] JAVA-1900: Add support for virtual tables

### 4.0.0-beta1

- [new feature] JAVA-1869: Add DefaultDriverConfigLoaderBuilder
- [improvement] JAVA-1913: Expose additional counters on Node
- [improvement] JAVA-1880: Rename "config profile" to "execution profile"
- [improvement] JAVA-1889: Upgrade dependencies to the latest minor versions
- [improvement] JAVA-1819: Propagate more attributes to bound statements
- [improvement] JAVA-1897: Improve extensibility of schema metadata classes
- [improvement] JAVA-1437: Enable SSL hostname validation by default
- [improvement] JAVA-1879: Duplicate basic.request options as Request/Statement attributes
- [improvement] JAVA-1870: Use sensible defaults in RequestLogger if config options are missing
- [improvement] JAVA-1877: Use a separate reconnection schedule for the control connection
- [improvement] JAVA-1763: Generate a binary tarball as part of the build process
- [improvement] JAVA-1884: Add additional methods from TypeToken to GenericType
- [improvement] JAVA-1883: Use custom queue implementation for LBP's query plan
- [improvement] JAVA-1890: Add more configuration options to DefaultSslEngineFactory
- [bug] JAVA-1895: Rename PreparedStatement.getPrimaryKeyIndices to getPartitionKeyIndices
- [bug] JAVA-1891: Allow null items when setting values in bulk
- [improvement] JAVA-1767: Improve message when column not in result set
- [improvement] JAVA-1624: Expose ExecutionInfo on exceptions where applicable
- [improvement] JAVA-1766: Revisit nullability
- [new feature] JAVA-1860: Allow reconnection at startup if no contact point is available
- [improvement] JAVA-1866: Make all public policies implement AutoCloseable
- [new feature] JAVA-1762: Build alternate core artifact with Netty shaded
- [new feature] JAVA-1761: Add OSGi descriptors
- [bug] JAVA-1560: Correctly propagate policy initialization errors
- [improvement] JAVA-1865: Add RelationMetadata.getPrimaryKey()
- [improvement] JAVA-1862: Add ConsistencyLevel.isDcLocal and isSerial
- [improvement] JAVA-1858: Implement Serializable in implementations, not interfaces
- [improvement] JAVA-1830: Surface response frame size in ExecutionInfo
- [improvement] JAVA-1853: Add newValue(Object...) to TupleType and UserDefinedType
- [improvement] JAVA-1815: Reorganize configuration into basic/advanced categories
- [improvement] JAVA-1848: Add logs to DefaultRetryPolicy
- [new feature] JAVA-1832: Add Ec2MultiRegionAddressTranslator
- [improvement] JAVA-1825: Add remaining Typesafe config primitive types to DriverConfigProfile
- [new feature] JAVA-1846: Add ConstantReconnectionPolicy
- [improvement] JAVA-1824: Make policies overridable in profiles
- [bug] JAVA-1569: Allow null to be used in positional and named values in statements
- [new feature] JAVA-1592: Expose request's total Frame size through API
- [new feature] JAVA-1829: Add metrics for bytes-sent and bytes-received 
- [improvement] JAVA-1755: Normalize usage of DEBUG/TRACE log levels
- [improvement] JAVA-1803: Log driver version on first use
- [improvement] JAVA-1792: Add AuthProvider callback to handle missing challenge from server
- [improvement] JAVA-1775: Assume default packages for built-in policies
- [improvement] JAVA-1774: Standardize policy locations
- [improvement] JAVA-1798: Allow passing the default LBP filter as a session builder argument
- [new feature] JAVA-1523: Add query logger
- [improvement] JAVA-1801: Revisit NodeStateListener and SchemaChangeListener APIs
- [improvement] JAVA-1759: Revisit metrics API
- [improvement] JAVA-1776: Use concurrency annotations
- [improvement] JAVA-1799: Use CqlIdentifier for simple statement named values
- [new feature] JAVA-1515: Add query builder
- [improvement] JAVA-1773: Make DriverConfigProfile enumerable
- [improvement] JAVA-1787: Use standalone shaded Guava artifact
- [improvement] JAVA-1769: Allocate exact buffer size for outgoing requests
- [documentation] JAVA-1780: Add manual section about case sensitivity
- [new feature] JAVA-1536: Add request throttling
- [improvement] JAVA-1772: Revisit multi-response callbacks
- [new feature] JAVA-1537: Add remaining socket options
- [bug] JAVA-1756: Propagate custom payload when preparing a statement
- [improvement] JAVA-1847: Add per-node request tracking

### 4.0.0-alpha3

- [new feature] JAVA-1518: Expose metrics
- [improvement] JAVA-1739: Add host_id and schema_version to node metadata
- [improvement] JAVA-1738: Convert enums to allow extensibility
- [bug] JAVA-1727: Override DefaultUdtValue.equals
- [bug] JAVA-1729: Override DefaultTupleValue.equals
- [improvement] JAVA-1720: Merge Cluster and Session into a single interface
- [improvement] JAVA-1713: Use less nodes in DefaultLoadBalancingPolicyIT
- [improvement] JAVA-1707: Add test infrastructure for running DSE clusters with CCM
- [bug] JAVA-1715: Propagate unchecked exceptions to CompletableFuture in SyncAuthenticator methods
- [improvement] JAVA-1714: Make replication strategies pluggable
- [new feature] JAVA-1647: Handle metadata_changed flag in protocol v5
- [new feature] JAVA-1633: Handle per-request keyspace in protocol v5
- [improvement] JAVA-1678: Warn if auth is configured on the client but not the server
- [improvement] JAVA-1673: Remove schema agreement check when repreparing on up
- [new feature] JAVA-1526: Provide a single load balancing policy implementation
- [improvement] JAVA-1680: Improve error message on batch log write timeout
- [improvement] JAVA-1675: Remove dates from copyright headers
- [improvement] JAVA-1645: Don't log stack traces at WARN level
- [new feature] JAVA-1524: Add query trace API
- [improvement] JAVA-1646: Provide a more readable error when connecting to Cassandra 2.0 or lower
- [improvement] JAVA-1662: Raise default request timeout
- [improvement] JAVA-1566: Enforce API rules automatically
- [bug] JAVA-1584: Validate that no bound values are unset in protocol v3

### 4.0.0-alpha2

- [new feature] JAVA-1525: Handle token metadata
- [new feature] JAVA-1638: Check schema agreement
- [new feature] JAVA-1494: Implement Snappy and LZ4 compression
- [new feature] JAVA-1514: Port Uuids utility class
- [new feature] JAVA-1520: Add node state listeners
- [new feature] JAVA-1493: Handle schema metadata
- [improvement] JAVA-1605: Refactor request execution model
- [improvement] JAVA-1597: Fix raw usages of Statement
- [improvement] JAVA-1542: Enable JaCoCo code coverage
- [improvement] JAVA-1295: Auto-detect best protocol version in mixed cluster
- [bug] JAVA-1565: Mark node down when it loses its last connection and was already reconnecting
- [bug] JAVA-1594: Don't create pool if node comes back up but is ignored
- [bug] JAVA-1593: Reconnect control connection if current node is removed, forced down or ignored
- [bug] JAVA-1595: Don't use system.local.rpc_address when refreshing node list
- [bug] JAVA-1568: Handle Reconnection#reconnectNow/stop while the current attempt is still in 
  progress
- [improvement] JAVA-1585: Add GenericType#where
- [improvement] JAVA-1590: Properly skip deployment of integration-tests module
- [improvement] JAVA-1576: Expose AsyncResultSet's iterator through a currentPage() method
- [improvement] JAVA-1591: Add programmatic way to get driver version

### 4.0.0-alpha1

- [improvement] JAVA-1586: Throw underlying exception when codec not found in cache
- [bug] JAVA-1583: Handle write failure in ChannelHandlerRequest
- [improvement] JAVA-1541: Reorganize configuration
- [improvement] JAVA-1577: Set default consistency level to LOCAL_ONE
- [bug] JAVA-1548: Retry idempotent statements on READ_TIMEOUT and UNAVAILABLE
- [bug] JAVA-1562: Fix various issues around heart beats
- [improvement] JAVA-1546: Make all statement implementations immutable
- [bug] JAVA-1554: Include VIEW and CDC in WriteType
- [improvement] JAVA-1498: Add a cache above Typesafe config
- [bug] JAVA-1547: Abort pending requests when connection dropped
- [new feature] JAVA-1497: Port timestamp generators from 3.x
- [improvement] JAVA-1539: Configure for deployment to Maven central
- [new feature] JAVA-1519: Close channel if number of orphan stream ids exceeds a configurable 
  threshold
- [new feature] JAVA-1529: Make configuration reloadable
- [new feature] JAVA-1502: Reprepare statements on newly added/up nodes
- [new feature] JAVA-1530: Add ResultSet.wasApplied
- [improvement] JAVA-1531: Merge CqlSession and Session
- [new feature] JAVA-1513: Handle batch statements
- [improvement] JAVA-1496: Improve log messages
- [new feature] JAVA-1501: Reprepare on the fly when we get an UNPREPARED response
- [bug] JAVA-1499: Wait for load balancing policy at cluster initialization
- [new feature] JAVA-1495: Add prepared statements<|MERGE_RESOLUTION|>--- conflicted
+++ resolved
@@ -2,13 +2,9 @@
 
 <!-- Note: contrary to 3.x, insert new entries *first* in their section -->
 
-<<<<<<< HEAD
-### 4.2.1 (in progress)
+### 4.3.0 (in progress)
 
 - [improvement] JAVA-2407: Improve handling of logback configuration files in IDEs
-=======
-### 4.3.0 (in progress)
-
 - [improvement] JAVA-2398: Improve support for optional dependencies in OSGi
 - [bug] JAVA-2470: Fix Session.OSS_DRIVER_COORDINATES for shaded JAR
 - [improvement] JAVA-2452: Allow "none" as a compression option
@@ -28,7 +24,6 @@
 - [bug] JAVA-2451: Make zero a valid estimated size for PagingIterableSpliterator
 - [bug] JAVA-2443: Compute prepared statement PK indices for protocol v3
 - [bug] JAVA-2430: Use variable metadata to infer the routing keyspace on bound statements
->>>>>>> 90964438
 
 ### 4.2.0
 
