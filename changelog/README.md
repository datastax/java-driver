## Changelog

<!-- Note: contrary to 3.x, insert new entries *first* in their section -->

### 4.10.0 (in progress)

<<<<<<< HEAD
- [bug] JAVA-2911: Prevent control connection from scheduling too many reconnections
=======
- [bug] JAVA-2902: Consider computed values when validating constructors for immutable entities
- [new feature] JAVA-2899: Re-introduce cross-DC failover in driver 4
- [new feature] JAVA-2900: Re-introduce consistency downgrading retries
>>>>>>> e5f174db
- [new feature] JAVA-2903: BlockHound integration
- [improvement] JAVA-2877: Allow skipping validation for individual mapped entities
- [improvement] JAVA-2871: Allow keyspace exclusions in the metadata, and exclude system keyspaces
  by default
- [improvement] JAVA-2449: Use non-cryptographic random number generation in Uuids.random()
- [improvement] JAVA-2893: Allow duplicate keys in DefaultProgrammaticDriverConfigLoaderBuilder
- [documentation] JAVA-2894: Clarify usage of Statement.setQueryTimestamp
- [bug] JAVA-2889: Remove TypeSafe imports from DriverConfigLoader
- [bug] JAVA-2883: Use root locale explicitly when changing string case
- [bug] JAVA-2890: Fix off-by-one error in UdtCodec
- [improvement] JAVA-2905: Prevent new connections from using a protocol version higher than the negotiated one
- [bug] JAVA-2647: Handle token types in QueryBuilder.literal()
- [bug] JAVA-2887: Handle composite profiles with more than one key and/or backed by only one profile

### 4.9.0

- [documentation] JAVA-2823: Make Astra more visible in the docs
- [documentation] JAVA-2869: Advise against using 4.5.x-4.6.0 in the upgrade guide
- [documentation] JAVA-2868: Cover reconnect-on-init in the manual
- [improvement] JAVA-2827: Exclude unused Tinkerpop transitive dependencies
- [improvement] JAVA-2827: Remove dependency to Tinkerpop gremlin-driver
- [task] JAVA-2859: Upgrade Tinkerpop to 3.4.8
- [bug] JAVA-2726: Fix Tinkerpop incompatibility with JPMS
- [bug] JAVA-2842: Remove security vulnerabilities introduced by Tinkerpop
- [bug] JAVA-2867: Revisit compressor substitutions
- [improvement] JAVA-2870: Optimize memory usage of token map
- [improvement] JAVA-2855: Allow selection of the metrics framework via the config
- [improvement] JAVA-2864: Revisit mapper processor's messaging
- [new feature] JAVA-2816: Support immutability and fluent accessors in the mapper
- [new feature] JAVA-2721: Add counter support in the mapper
- [bug] JAVA-2863: Reintroduce mapper processor dependency to SLF4J

### 4.8.0

- [improvement] JAVA-2811: Add aliases for driver 3 method names
- [new feature] JAVA-2808: Provide metrics bindings for Micrometer and MicroProfile
- [new feature] JAVA-2773: Support new protocol v5 message format
- [improvement] JAVA-2841: Raise timeouts during connection initialization
- [bug] JAVA-2331: Unregister old metrics when a node gets removed or changes RPC address
- [improvement] JAVA-2850: Ignore credentials in secure connect bundle [DataStax Astra]
- [improvement] JAVA-2813: Don't fail when secure bundle is specified together with other options
- [bug] JAVA-2800: Exclude SLF4J from mapper-processor dependencies
- [new feature] JAVA-2819: Add DriverConfigLoader.fromString
- [improvement] JAVA-2431: Set all occurrences when bound variables are used multiple times
- [improvement] JAVA-2829: Log protocol negotiation messages at DEBUG level
- [bug] JAVA-2846: Give system properties the highest precedence in DefaultDriverConfigLoader
- [new feature] JAVA-2691: Provide driver 4 support for extra codecs
- [improvement] Allow injection of CodecRegistry on session builder
- [improvement] JAVA-2828: Add safe paging state wrapper
- [bug] JAVA-2835: Correctly handle unresolved addresses in DefaultEndPoint.equals
- [bug] JAVA-2838: Avoid ConcurrentModificationException when closing connection
- [bug] JAVA-2837: make StringCodec strict about unicode in ascii

### 4.7.2

- [bug] JAVA-2821: Can't connect to DataStax Astra using driver 4.7.x

### 4.7.1

- [bug] JAVA-2818: Remove root path only after merging non-programmatic configs

### 4.7.0

- [improvement] JAVA-2301: Introduce OSGi tests for the mapper
- [improvement] JAVA-2658: Refactor OSGi tests
- [bug] JAVA-2657: Add ability to specify the class loader to use for application-specific classpath resources
- [improvement] JAVA-2803: Add Graal substitutions for protocol compression
- [documentation] JAVA-2666: Document BOM and driver modules
- [documentation] JAVA-2613: Improve connection pooling documentation
- [new feature] JAVA-2793: Add composite config loader
- [new feature] JAVA-2792: Allow custom results in the mapper
- [improvement] JAVA-2663: Add Graal substitutions for native functions
- [improvement] JAVA-2747: Revisit semantics of Statement.setExecutionProfile/Name

### 4.6.1

- [bug] JAVA-2676: Don't reschedule write coalescer after empty runs

### 4.6.0

- [improvement] JAVA-2741: Make keyspace/table metadata impls serializable
- [bug] JAVA-2740: Extend peer validity check to include datacenter, rack and tokens
- [bug] JAVA-2744: Recompute token map when node is added
- [new feature] JAVA-2614: Provide a utility to emulate offset paging on the client side
- [new feature] JAVA-2718: Warn when the number of sessions exceeds a configurable threshold
- [improvement] JAVA-2664: Add a callback to inject the session in listeners
- [bug] JAVA-2698: TupleCodec and UdtCodec give wrong error message when parsing fails
- [improvement] JAVA-2435: Add automatic-module-names to the manifests
- [new feature] JAVA-2054: Add now_in_seconds to protocol v5 query messages
- [bug] JAVA-2711: Fix handling of UDT keys in the mapper
- [improvement] JAVA-2631: Add getIndex() shortcuts to TableMetadata
- [improvement] JAVA-2679: Add port information to QueryTrace and TraceEvent
- [improvement] JAVA-2184: Refactor DescribeIT to improve maintainability
- [new feature] JAVA-2600: Add map-backed config loader
- [new feature] JAVA-2105: Add support for transient replication
- [new feature] JAVA-2670: Provide base class for mapped custom codecs
- [new feature] JAVA-2633: Add execution profile argument to DAO mapper factory methods
- [improvement] JAVA-2667: Add ability to fail the build when integration tests fail
- [bug] JAVA-1861: Add Metadata.getClusterName()

### 4.5.1

- [bug] JAVA-2673: Fix mapper generated code for UPDATE with TTL and IF condition

### 4.5.0

- [bug] JAVA-2654: Make AdminRequestHandler handle integer serialization
- [improvement] JAVA-2618: Improve error handling in request handlers
- [new feature] JAVA-2064: Add support for DSE 6.8 graph options in schema builder
- [documentation] JAVA-2559: Fix GraphNode javadocs
- [improvement] JAVA-2281: Extend GraphBinaryDataTypesTest to other graph protocols
- [new feature] JAVA-2498: Add support for reactive graph queries
- [bug] JAVA-2572: Prevent race conditions when cancelling a continuous paging query
- [improvement] JAVA-2566: Introduce specific metrics for Graph queries
- [improvement] JAVA-2556: Make ExecutionInfo compatible with any Request type
- [improvement] JAVA-2571: Revisit usages of DseGraph.g
- [improvement] JAVA-2558: Revisit GraphRequestHandler
- [bug] JAVA-2508: Preserve backward compatibility in schema metadata types
- [bug] JAVA-2465: Avoid requesting 0 page when executing continuous paging queries
- [improvement] JAVA-2472: Enable speculative executions for paged graph queries
- [improvement] JAVA-1579: Change default result format to latest GraphSON format
- [improvement] JAVA-2496: Revisit timeouts for paged graph queries
- [bug] JAVA-2510: Fix GraphBinaryDataTypesTest Codec registry initialization
- [bug] JAVA-2492: Parse edge metadata using internal identifiers
- [improvement] JAVA-2282: Remove GraphSON3 support
- [new feature] JAVA-2098: Add filter predicates for collections
- [improvement] JAVA-2245: Rename graph engine Legacy to Classic and Modern to Core
- [new feature] JAVA-2099: Enable Paging Through DSE Driver for Gremlin Traversals (2.x)
- [new feature] JAVA-1898: Expose new table-level graph metadata
- [bug] JAVA-2642: Fix default value of max-orphan-requests
- [bug] JAVA-2644: Revisit channel selection when pool size > 1
- [bug] JAVA-2630: Correctly handle custom classes in IndexMetadata.describe
- [improvement] JAVA-1556: Publish Maven Bill Of Materials POM
- [improvement] JAVA-2637: Bump Netty to 4.1.45
- [bug] JAVA-2617: Reinstate generation of deps.txt for Insights
- [new feature] JAVA-2625: Provide user-friendly programmatic configuration for kerberos
- [improvement] JAVA-2624: Expose a config option for the connect timeout
- [improvement] JAVA-2592: Make reload support parameterizable for DefaultDriverConfigLoader
- [new feature] JAVA-2263: Add optional schema validation to the mapper

### 4.4.0

This version brings in all functionality that was formerly only in the DataStax Enterprise driver, 
such as the built-in support for reactive programming. Going forward, all new features will be 
implemented in this single driver (for past DataStax Enterprise driver versions before the merge,
refer to the [DSE driver
changelog](https://docs.datastax.com/en/developer/java-driver-dse/latest/changelog/)).

- [documentation] JAVA-2607: Improve visibility of driver dependencies section
- [documentation] JAVA-1975: Document the importance of using specific TinkerPop version
- [improvement] JAVA-2529: Standardize optional/excludable dependency checks
- [bug] JAVA-2598: Do not use context class loader when attempting to load classes
- [improvement] JAVA-2582: Don't propagate a future into SchemaQueriesFactory
- [documentation] JAVA-2542: Improve the javadocs of methods in CqlSession
- [documentation] JAVA-2609: Add docs for proxy authentication to unified driver
- [improvement] JAVA-2554: Improve efficiency of InsightsClient by improving supportsInsights check
- [improvement] JAVA-2601: Inject Google Tag Manager scripts in generated API documentation
- [improvement] JAVA-2551: Improve support for DETERMINISTIC and MONOTONIC functions
- [documentation] JAVA-2446: Revisit continuous paging javadocs
- [improvement] JAVA-2550: Remove warnings in ContinuousCqlRequestHandler when coordinator is not replica
- [improvement] JAVA-2569: Make driver compatible with Netty < 4.1.34 again
- [improvement] JAVA-2541: Improve error messages during connection initialization
- [improvement] JAVA-2530: Expose shortcuts for name-based UUIDs
- [improvement] JAVA-2547: Add method DriverConfigLoader.fromPath
- [improvement] JAVA-2528: Store suppressed exceptions in AllNodesFailedException
- [new feature] JAVA-2581: Add query builder support for indexed list assignments
- [improvement] JAVA-2596: Consider collection removals as idempotent in query builder
- [bug] JAVA-2555: Generate append/prepend constructs compatible with legacy C* versions
- [bug] JAVA-2584: Ensure codec registry is able to create codecs for collections of UDTs and tuples
- [bug] JAVA-2583: IS NOT NULL clause should be idempotent
- [improvement] JAVA-2442: Don't check for schema agreement twice when completing a DDL query
- [improvement] JAVA-2473: Don't reconnect control connection if protocol is downgraded
- [bug] JAVA-2556: Make ExecutionInfo compatible with any Request type
- [new feature] JAVA-2532: Add BoundStatement ReturnType for insert, update, and delete DAO methods
- [improvement] JAVA-2107: Add XML formatting plugin
- [bug] JAVA-2527: Allow AllNodesFailedException to accept more than one error per node
- [improvement] JAVA-2546: Abort schema refresh if a query fails

### 4.3.1

- [bug] JAVA-2557: Accept any negative length when decoding elements of tuples and UDTs

### 4.3.0

- [improvement] JAVA-2497: Ensure nodes and exceptions are serializable
- [bug] JAVA-2464: Fix initial schema refresh when reconnect-on-init is enabled
- [improvement] JAVA-2516: Enable hostname validation with Cloud
- [documentation]: JAVA-2460: Document how to determine the local DC
- [improvement] JAVA-2476: Improve error message when codec registry inspects a collection with a
  null element
- [documentation] JAVA-2509: Mention file-based approach for Cloud configuration in the manual
- [improvement] JAVA-2447: Mention programmatic local DC method in Default LBP error message
- [improvement] JAVA-2459: Improve extensibility of existing load balancing policies
- [documentation] JAVA-2428: Add developer docs
- [documentation] JAVA-2503: Migrate Cloud "getting started" page to driver manual
- [improvement] JAVA-2484: Add errors for cloud misconfiguration
- [improvement] JAVA-2490: Allow to read the secure bundle from an InputStream
- [new feature] JAVA-2478: Allow to provide the secure bundle via URL
- [new feature] JAVA-2356: Support for DataStax Cloud API
- [improvement] JAVA-2407: Improve handling of logback configuration files in IDEs
- [improvement] JAVA-2434: Add support for custom cipher suites and host name validation to ProgrammaticSslEngineFactory
- [improvement] JAVA-2480: Upgrade Jackson to 2.10.0
- [documentation] JAVA-2505: Annotate Node.getHostId() as nullable
- [improvement] JAVA-1708: Support DSE "everywhere" replication strategy
- [improvement] JAVA-2471: Consider DSE version when parsing the schema
- [improvement] JAVA-2444: Add method setRoutingKey(ByteBuffer...) to StatementBuilder
- [improvement] JAVA-2398: Improve support for optional dependencies in OSGi
- [improvement] JAVA-2452: Allow "none" as a compression option
- [improvement] JAVA-2419: Allow registration of user codecs at runtime
- [documentation] JAVA-2384: Add quick overview section to each manual page
- [documentation] JAVA-2412: Cover DDL query debouncing in FAQ and upgrade guide
- [documentation] JAVA-2416: Update paging section in the manual
- [improvement] JAVA-2402: Add setTracing(boolean) to StatementBuilder
- [bug] JAVA-2466: Set idempotence to null in BatchStatement.newInstance

### 4.2.2

- [bug] JAVA-2475: Fix message size when query string contains Unicode surrogates
- [bug] JAVA-2470: Fix Session.OSS_DRIVER_COORDINATES for shaded JAR

### 4.2.1

- [bug] JAVA-2454: Handle "empty" CQL type while parsing schema
- [improvement] JAVA-2455: Improve logging of schema refresh errors
- [documentation] JAVA-2429: Document expected types on DefaultDriverOption
- [documentation] JAVA-2426: Fix month pattern in CqlDuration documentation
- [bug] JAVA-2451: Make zero a valid estimated size for PagingIterableSpliterator
- [bug] JAVA-2443: Compute prepared statement PK indices for protocol v3
- [bug] JAVA-2430: Use variable metadata to infer the routing keyspace on bound statements

### 4.2.0

- [improvement] JAVA-2390: Add methods to set the SSL engine factory programmatically
- [improvement] JAVA-2379: Fail fast if prepared id doesn't match when repreparing on the fly
- [bug] JAVA-2375: Use per-request keyspace when repreparing on the fly
- [improvement] JAVA-2370: Remove auto-service plugin from mapper processor
- [improvement] JAVA-2377: Add a config option to make driver threads daemon
- [improvement] JAVA-2371: Handle null elements in collections on the decode path
- [improvement] JAVA-2351: Add a driver example for the object mapper
- [bug] JAVA-2323: Handle restart of a node with same host_id but a different address
- [improvement] JAVA-2303: Ignore peer rows matching the control host's RPC address
- [improvement] JAVA-2236: Add methods to set the auth provider programmatically
- [improvement] JAVA-2369: Change mapper annotations retention to runtime
- [improvement] JAVA-2365: Redeclare default constants when an enum is abstracted behind an
  interface
- [improvement] JAVA-2302: Better target mapper errors and warnings for inherited methods
- [improvement] JAVA-2336: Expose byte utility methods in the public API 
- [improvement] JAVA-2338: Revisit toString() for data container types
- [bug] JAVA-2367: Fix column names in EntityHelper.updateByPrimaryKey
- [bug] JAVA-2358: Fix list of reserved CQL keywords
- [improvement] JAVA-2359: Allow default keyspace at the mapper level
- [improvement] JAVA-2306: Clear security tokens from memory immediately after use
- [improvement] JAVA-2320: Expose more attributes on mapper Select for individual query clauses
- [bug] JAVA-2332: Destroy connection pool when a node gets removed
- [bug] JAVA-2324: Add support for primitive shorts in mapper
- [bug] JAVA-2325: Allow "is" prefix for boolean getters in mapped entities
- [improvement] JAVA-2308: Add customWhereClause to `@Delete`
- [improvement] JAVA-2247: PagingIterable implementations should implement spliterator()
- [bug] JAVA-2312: Handle UDTs with names that clash with collection types
- [improvement] JAVA-2307: Improve `@Select` and `@Delete` by not requiring full primary key
- [improvement] JAVA-2315: Improve extensibility of session builder
- [bug] JAVA-2394: BaseCcmRule DseRequirement max should use DseVersion, not Cassandra version

### 4.1.0

- [documentation] JAVA-2294: Fix wrong examples in manual page on batch statements
- [bug] JAVA-2304: Avoid direct calls to ByteBuffer.array()
- [new feature] JAVA-2078: Add object mapper
- [improvement] JAVA-2297: Add a NettyOptions method to set socket options
- [bug] JAVA-2280: Ignore peer rows with missing host id or RPC address
- [bug] JAVA-2264: Adjust HashedWheelTimer tick duration from 1 to 100 ms
- [bug] JAVA-2260: Handle empty collections in PreparedStatement.bind(...)
- [improvement] JAVA-2278: Pass the request's log prefix to RequestTracker
- [bug] JAVA-2253: Don't strip trailing zeros in ByteOrderedToken
- [improvement] JAVA-2207: Add bulk value assignment to QueryBuilder Insert
- [bug] JAVA-2234: Handle terminated executor when the session is closed twice
- [documentation] JAVA-2220: Emphasize that query builder is now a separate artifact in root README
- [documentation] JAVA-2217: Cover contact points and local datacenter earlier in the manual
- [improvement] JAVA-2242: Allow skipping all integration tests with -DskipITs
- [improvement] JAVA-2241: Make DefaultDriverContext.cycleDetector protected
- [bug] JAVA-2226: Support IPv6 contact points in the configuration

### 4.0.1

- [new feature] JAVA-2201: Expose a public API for programmatic config
- [new feature] JAVA-2205: Expose public factory methods for alternative config loaders
- [bug] JAVA-2214: Fix flaky RequestLoggerIT test
- [bug] JAVA-2203: Handle unresolved addresses in DefaultEndPoint
- [bug] JAVA-2210: Add ability to set TTL for modification queries
- [improvement] JAVA-2212: Add truncate to QueryBuilder 
- [improvement] JAVA-2211: Upgrade Jersey examples to fix security issue sid-3606
- [bug] JAVA-2193: Fix flaky tests in ExecutionInfoWarningsIT
- [improvement] JAVA-2197: Skip deployment of examples and integration tests to Maven central

### 4.0.0

- [improvement] JAVA-2192: Don't return generic types with wildcards
- [improvement] JAVA-2148: Add examples
- [bug] JAVA-2189: Exclude virtual keyspaces from token map computation
- [improvement] JAVA-2183: Enable materialized views when testing against Cassandra 4
- [improvement] JAVA-2182: Add insertInto().json() variant that takes an object in QueryBuilder
- [improvement] JAVA-2161: Annotate mutating methods with `@CheckReturnValue`
- [bug] JAVA-2177: Don't exclude down nodes when initializing LBPs
- [improvement] JAVA-2143: Rename Statement.setTimestamp() to setQueryTimestamp()
- [improvement] JAVA-2165: Abstract node connection information
- [improvement] JAVA-2090: Add support for additional_write_policy and read_repair table options
- [improvement] JAVA-2164: Rename statement builder methods to setXxx
- [bug] JAVA-2178: QueryBuilder: Alias after function column is not included in a query
- [improvement] JAVA-2158: Allow BuildableQuery to build statement with values
- [improvement] JAVA-2150: Improve query builder error message on unsupported literal type
- [documentation] JAVA-2149: Improve Term javadocs in the query builder

### 4.0.0-rc1

- [improvement] JAVA-2106: Log server side warnings returned from a query
- [improvement] JAVA-2151: Drop "Dsl" suffix from query builder main classes
- [new feature] JAVA-2144: Expose internal API to hook into the session lifecycle
- [improvement] JAVA-2119: Add PagingIterable abstraction as a supertype of ResultSet
- [bug] JAVA-2063: Normalize authentication logging
- [documentation] JAVA-2034: Add performance recommendations in the manual
- [improvement] JAVA-2077: Allow reconnection policy to detect first connection attempt
- [improvement] JAVA-2067: Publish javadocs JAR for the shaded module
- [improvement] JAVA-2103: Expose partitioner name in TokenMap API
- [documentation] JAVA-2075: Document preference for LZ4 over Snappy

### 4.0.0-beta3

- [bug] JAVA-2066: Array index range error when fetching routing keys on bound statements
- [documentation] JAVA-2061: Add section to upgrade guide about updated type mappings
- [improvement] JAVA-2038: Add jitter to delays between reconnection attempts
- [improvement] JAVA-2053: Cache results of session.prepare()
- [improvement] JAVA-2058: Make programmatic config reloading part of the public API
- [improvement] JAVA-1943: Fail fast in execute() when the session is closed
- [improvement] JAVA-2056: Reduce HashedWheelTimer tick duration
- [bug] JAVA-2057: Do not create pool when SUGGEST\_UP topology event received
- [improvement] JAVA-2049: Add shorthand method to SessionBuilder to specify local DC
- [bug] JAVA-2037: Fix NPE when preparing statement with no bound variables
- [improvement] JAVA-2014: Schedule timeouts on a separate Timer
- [bug] JAVA-2029: Handle schema refresh failure after a DDL query
- [bug] JAVA-1947: Make schema parsing more lenient and allow missing system_virtual_schema
- [bug] JAVA-2028: Use CQL form when parsing UDT types in system tables
- [improvement] JAVA-1918: Document temporal types
- [improvement] JAVA-1914: Optimize use of System.nanoTime in CqlRequestHandlerBase
- [improvement] JAVA-1945: Document corner cases around UDT and tuple attachment
- [improvement] JAVA-2026: Make CqlDuration implement TemporalAmount
- [improvement] JAVA-2017: Slightly optimize conversion methods on the hot path
- [improvement] JAVA-2010: Make dependencies to annotations required again
- [improvement] JAVA-1978: Add a config option to keep contact points unresolved
- [bug] JAVA-2000: Fix ConcurrentModificationException during channel shutdown
- [improvement] JAVA-2002: Reimplement TypeCodec.accepts to improve performance
- [improvement] JAVA-2011: Re-add ResultSet.getAvailableWithoutFetching() and isFullyFetched()
- [improvement] JAVA-2007: Make driver threads extend FastThreadLocalThread
- [bug] JAVA-2001: Handle zero timeout in admin requests

### 4.0.0-beta2

- [new feature] JAVA-1919: Provide a timestamp <=> ZonedDateTime codec
- [improvement] JAVA-1989: Add BatchStatement.newInstance(BatchType, Iterable<BatchableStatement>)
- [improvement] JAVA-1988: Remove pre-fetching from ResultSet API
- [bug] JAVA-1948: Close session properly when LBP fails to initialize
- [improvement] JAVA-1949: Improve error message when contact points are wrong
- [improvement] JAVA-1956: Add statementsCount accessor to BatchStatementBuilder
- [bug] JAVA-1946: Ignore protocol version in equals comparison for UdtValue/TupleValue
- [new feature] JAVA-1932: Send Driver Name and Version in Startup message
- [new feature] JAVA-1917: Add ability to set node on statement
- [improvement] JAVA-1916: Base TimestampCodec.parse on java.util.Date.
- [improvement] JAVA-1940: Clean up test resources when CCM integration tests finish
- [bug] JAVA-1938: Make CassandraSchemaQueries classes public
- [improvement] JAVA-1925: Rename context getters
- [improvement] JAVA-1544: Check API compatibility with Revapi
- [new feature] JAVA-1900: Add support for virtual tables

### 4.0.0-beta1

- [new feature] JAVA-1869: Add DefaultDriverConfigLoaderBuilder
- [improvement] JAVA-1913: Expose additional counters on Node
- [improvement] JAVA-1880: Rename "config profile" to "execution profile"
- [improvement] JAVA-1889: Upgrade dependencies to the latest minor versions
- [improvement] JAVA-1819: Propagate more attributes to bound statements
- [improvement] JAVA-1897: Improve extensibility of schema metadata classes
- [improvement] JAVA-1437: Enable SSL hostname validation by default
- [improvement] JAVA-1879: Duplicate basic.request options as Request/Statement attributes
- [improvement] JAVA-1870: Use sensible defaults in RequestLogger if config options are missing
- [improvement] JAVA-1877: Use a separate reconnection schedule for the control connection
- [improvement] JAVA-1763: Generate a binary tarball as part of the build process
- [improvement] JAVA-1884: Add additional methods from TypeToken to GenericType
- [improvement] JAVA-1883: Use custom queue implementation for LBP's query plan
- [improvement] JAVA-1890: Add more configuration options to DefaultSslEngineFactory
- [bug] JAVA-1895: Rename PreparedStatement.getPrimaryKeyIndices to getPartitionKeyIndices
- [bug] JAVA-1891: Allow null items when setting values in bulk
- [improvement] JAVA-1767: Improve message when column not in result set
- [improvement] JAVA-1624: Expose ExecutionInfo on exceptions where applicable
- [improvement] JAVA-1766: Revisit nullability
- [new feature] JAVA-1860: Allow reconnection at startup if no contact point is available
- [improvement] JAVA-1866: Make all public policies implement AutoCloseable
- [new feature] JAVA-1762: Build alternate core artifact with Netty shaded
- [new feature] JAVA-1761: Add OSGi descriptors
- [bug] JAVA-1560: Correctly propagate policy initialization errors
- [improvement] JAVA-1865: Add RelationMetadata.getPrimaryKey()
- [improvement] JAVA-1862: Add ConsistencyLevel.isDcLocal and isSerial
- [improvement] JAVA-1858: Implement Serializable in implementations, not interfaces
- [improvement] JAVA-1830: Surface response frame size in ExecutionInfo
- [improvement] JAVA-1853: Add newValue(Object...) to TupleType and UserDefinedType
- [improvement] JAVA-1815: Reorganize configuration into basic/advanced categories
- [improvement] JAVA-1848: Add logs to DefaultRetryPolicy
- [new feature] JAVA-1832: Add Ec2MultiRegionAddressTranslator
- [improvement] JAVA-1825: Add remaining Typesafe config primitive types to DriverConfigProfile
- [new feature] JAVA-1846: Add ConstantReconnectionPolicy
- [improvement] JAVA-1824: Make policies overridable in profiles
- [bug] JAVA-1569: Allow null to be used in positional and named values in statements
- [new feature] JAVA-1592: Expose request's total Frame size through API
- [new feature] JAVA-1829: Add metrics for bytes-sent and bytes-received 
- [improvement] JAVA-1755: Normalize usage of DEBUG/TRACE log levels
- [improvement] JAVA-1803: Log driver version on first use
- [improvement] JAVA-1792: Add AuthProvider callback to handle missing challenge from server
- [improvement] JAVA-1775: Assume default packages for built-in policies
- [improvement] JAVA-1774: Standardize policy locations
- [improvement] JAVA-1798: Allow passing the default LBP filter as a session builder argument
- [new feature] JAVA-1523: Add query logger
- [improvement] JAVA-1801: Revisit NodeStateListener and SchemaChangeListener APIs
- [improvement] JAVA-1759: Revisit metrics API
- [improvement] JAVA-1776: Use concurrency annotations
- [improvement] JAVA-1799: Use CqlIdentifier for simple statement named values
- [new feature] JAVA-1515: Add query builder
- [improvement] JAVA-1773: Make DriverConfigProfile enumerable
- [improvement] JAVA-1787: Use standalone shaded Guava artifact
- [improvement] JAVA-1769: Allocate exact buffer size for outgoing requests
- [documentation] JAVA-1780: Add manual section about case sensitivity
- [new feature] JAVA-1536: Add request throttling
- [improvement] JAVA-1772: Revisit multi-response callbacks
- [new feature] JAVA-1537: Add remaining socket options
- [bug] JAVA-1756: Propagate custom payload when preparing a statement
- [improvement] JAVA-1847: Add per-node request tracking

### 4.0.0-alpha3

- [new feature] JAVA-1518: Expose metrics
- [improvement] JAVA-1739: Add host_id and schema_version to node metadata
- [improvement] JAVA-1738: Convert enums to allow extensibility
- [bug] JAVA-1727: Override DefaultUdtValue.equals
- [bug] JAVA-1729: Override DefaultTupleValue.equals
- [improvement] JAVA-1720: Merge Cluster and Session into a single interface
- [improvement] JAVA-1713: Use less nodes in DefaultLoadBalancingPolicyIT
- [improvement] JAVA-1707: Add test infrastructure for running DSE clusters with CCM
- [bug] JAVA-1715: Propagate unchecked exceptions to CompletableFuture in SyncAuthenticator methods
- [improvement] JAVA-1714: Make replication strategies pluggable
- [new feature] JAVA-1647: Handle metadata_changed flag in protocol v5
- [new feature] JAVA-1633: Handle per-request keyspace in protocol v5
- [improvement] JAVA-1678: Warn if auth is configured on the client but not the server
- [improvement] JAVA-1673: Remove schema agreement check when repreparing on up
- [new feature] JAVA-1526: Provide a single load balancing policy implementation
- [improvement] JAVA-1680: Improve error message on batch log write timeout
- [improvement] JAVA-1675: Remove dates from copyright headers
- [improvement] JAVA-1645: Don't log stack traces at WARN level
- [new feature] JAVA-1524: Add query trace API
- [improvement] JAVA-1646: Provide a more readable error when connecting to Cassandra 2.0 or lower
- [improvement] JAVA-1662: Raise default request timeout
- [improvement] JAVA-1566: Enforce API rules automatically
- [bug] JAVA-1584: Validate that no bound values are unset in protocol v3

### 4.0.0-alpha2

- [new feature] JAVA-1525: Handle token metadata
- [new feature] JAVA-1638: Check schema agreement
- [new feature] JAVA-1494: Implement Snappy and LZ4 compression
- [new feature] JAVA-1514: Port Uuids utility class
- [new feature] JAVA-1520: Add node state listeners
- [new feature] JAVA-1493: Handle schema metadata
- [improvement] JAVA-1605: Refactor request execution model
- [improvement] JAVA-1597: Fix raw usages of Statement
- [improvement] JAVA-1542: Enable JaCoCo code coverage
- [improvement] JAVA-1295: Auto-detect best protocol version in mixed cluster
- [bug] JAVA-1565: Mark node down when it loses its last connection and was already reconnecting
- [bug] JAVA-1594: Don't create pool if node comes back up but is ignored
- [bug] JAVA-1593: Reconnect control connection if current node is removed, forced down or ignored
- [bug] JAVA-1595: Don't use system.local.rpc_address when refreshing node list
- [bug] JAVA-1568: Handle Reconnection#reconnectNow/stop while the current attempt is still in 
  progress
- [improvement] JAVA-1585: Add GenericType#where
- [improvement] JAVA-1590: Properly skip deployment of integration-tests module
- [improvement] JAVA-1576: Expose AsyncResultSet's iterator through a currentPage() method
- [improvement] JAVA-1591: Add programmatic way to get driver version

### 4.0.0-alpha1

- [improvement] JAVA-1586: Throw underlying exception when codec not found in cache
- [bug] JAVA-1583: Handle write failure in ChannelHandlerRequest
- [improvement] JAVA-1541: Reorganize configuration
- [improvement] JAVA-1577: Set default consistency level to LOCAL_ONE
- [bug] JAVA-1548: Retry idempotent statements on READ_TIMEOUT and UNAVAILABLE
- [bug] JAVA-1562: Fix various issues around heart beats
- [improvement] JAVA-1546: Make all statement implementations immutable
- [bug] JAVA-1554: Include VIEW and CDC in WriteType
- [improvement] JAVA-1498: Add a cache above Typesafe config
- [bug] JAVA-1547: Abort pending requests when connection dropped
- [new feature] JAVA-1497: Port timestamp generators from 3.x
- [improvement] JAVA-1539: Configure for deployment to Maven central
- [new feature] JAVA-1519: Close channel if number of orphan stream ids exceeds a configurable 
  threshold
- [new feature] JAVA-1529: Make configuration reloadable
- [new feature] JAVA-1502: Reprepare statements on newly added/up nodes
- [new feature] JAVA-1530: Add ResultSet.wasApplied
- [improvement] JAVA-1531: Merge CqlSession and Session
- [new feature] JAVA-1513: Handle batch statements
- [improvement] JAVA-1496: Improve log messages
- [new feature] JAVA-1501: Reprepare on the fly when we get an UNPREPARED response
- [bug] JAVA-1499: Wait for load balancing policy at cluster initialization
- [new feature] JAVA-1495: Add prepared statements

## 3.10.2

- [bug] JAVA-2860: Avoid NPE if channel initialization crashes.

## 3.10.1

- [bug] JAVA-2857: Fix NPE when built statements without parameters are logged at TRACE level.
- [bug] JAVA-2843: Successfully parse DSE table schema in OSS driver.

## 3.10.0

- [improvement] JAVA-2676: Don't reschedule flusher after empty runs
- [new feature] JAVA-2772: Support new protocol v5 message format

## 3.9.0

- [bug] JAVA-2627: Avoid logging error message including stack trace in request handler.
- [new feature] JAVA-2706: Add now_in_seconds to protocol v5 query messages.
- [improvement] JAVA-2730: Add support for Cassandra® 4.0 table options
- [improvement] JAVA-2702: Transient Replication Support for Cassandra® 4.0

## 3.8.0

- [new feature] JAVA-2356: Support for DataStax Cloud API.
- [improvement] JAVA-2483: Allow to provide secure bundle via URL.
- [improvement] JAVA-2499: Allow to read the secure bundle from an InputStream.
- [improvement] JAVA-2457: Detect CaaS and change default consistency.
- [improvement] JAVA-2485: Add errors for Cloud misconfiguration.
- [documentation] JAVA-2504: Migrate Cloud "getting started" page to driver manual.
- [improvement] JAVA-2516: Enable hostname validation with Cloud
- [bug] JAVA-2515: NEW_NODE and REMOVED_NODE events should trigger ADDED and REMOVED.


### 3.7.2

- [bug] JAVA-2249: Stop stripping trailing zeros in ByteOrderedTokens.
- [bug] JAVA-1492: Don't immediately reuse busy connections for another request.
- [bug] JAVA-2198: Handle UDTs with names that clash with collection types.
- [bug] JAVA-2204: Avoid memory leak when client holds onto a stale TableMetadata instance.


### 3.7.1

- [bug] JAVA-2174: Metadata.needsQuote should accept empty strings.
- [bug] JAVA-2193: Fix flaky tests in WarningsTest.


### 3.7.0

- [improvement] JAVA-2025: Include exception message in Abstract\*Codec.accepts(null).
- [improvement] JAVA-1980: Use covariant return types in RemoteEndpointAwareJdkSSLOptions.Builder methods.
- [documentation] JAVA-2062: Document frozen collection preference with Mapper.
- [bug] JAVA-2071: Fix NPE in ArrayBackedRow.toString().
- [bug] JAVA-2070: Call onRemove instead of onDown when rack and/or DC information changes for a host.
- [improvement] JAVA-1256: Log parameters of BuiltStatement in QueryLogger.
- [documentation] JAVA-2074: Document preference for LZ4 over Snappy.
- [bug] JAVA-1612: Include netty-common jar in binary tarball.
- [improvement] JAVA-2003: Simplify CBUtil internal API to improve performance.
- [improvement] JAVA-2002: Reimplement TypeCodec.accepts to improve performance.
- [documentation] JAVA-2041: Deprecate cross-DC failover in DCAwareRoundRobinPolicy.
- [documentation] JAVA-1159: Document workaround for using tuple with udt field in Mapper.
- [documentation] JAVA-1964: Complete remaining "Coming Soon" sections in docs.
- [improvement] JAVA-1950: Log server side warnings returned from a query.
- [improvement] JAVA-2123: Allow to use QueryBuilder for building queries against Materialized Views.
- [bug] JAVA-2082: Avoid race condition during cluster close and schema refresh.


### 3.6.0

- [improvement] JAVA-1394: Add request-queue-depth metric.
- [improvement] JAVA-1857: Add Statement.setHost.
- [bug] JAVA-1920: Use nanosecond precision in LocalTimeCodec#format().
- [bug] JAVA-1794: Driver tries to create a connection array of size -1.
- [new feature] JAVA-1899: Support virtual tables.
- [bug] JAVA-1908: TableMetadata.asCQLQuery does not add table option 'memtable_flush_period_in_ms' in the generated query.
- [bug] JAVA-1924: StatementWrapper setters should return the wrapping statement.
- [new feature] JAVA-1532: Add Codec support for Java 8's LocalDateTime and ZoneId.
- [improvement] JAVA-1786: Use Google code formatter.
- [bug] JAVA-1871: Change LOCAL\_SERIAL.isDCLocal() to return true.
- [documentation] JAVA-1902: Clarify unavailable & request error in DefaultRetryPolicy javadoc.
- [new feature] JAVA-1903: Add WhiteListPolicy.ofHosts.
- [bug] JAVA-1928: Fix GuavaCompatibility for Guava 26.
- [bug] JAVA-1935: Add null check in QueryConsistencyException.getHost.
- [improvement] JAVA-1771: Send driver name and version in STARTUP message.
- [improvement] JAVA-1388: Add dynamic port discovery for system.peers\_v2.
- [documentation] JAVA-1810: Note which setters are not propagated to PreparedStatement.
- [bug] JAVA-1944: Surface Read and WriteFailureException to RetryPolicy.
- [bug] JAVA-1211: Fix NPE in cluster close when cluster init fails.
- [bug] JAVA-1220: Fail fast on cluster init if previous init failed.
- [bug] JAVA-1929: Preempt session execute queries if session was closed.

Merged from 3.5.x:

- [bug] JAVA-1872: Retain table's views when processing table update.


### 3.5.0

- [improvement] JAVA-1448: TokenAwarePolicy should respect child policy ordering.
- [bug] JAVA-1751: Include defaultTimestamp length in encodedSize for protocol version >= 3.
- [bug] JAVA-1770: Fix message size when using Custom Payload.
- [documentation] JAVA-1760: Add metrics documentation.
- [improvement] JAVA-1765: Update dependencies to latest patch versions.
- [improvement] JAVA-1752: Deprecate DowngradingConsistencyRetryPolicy.
- [improvement] JAVA-1735: Log driver version on first use.
- [documentation] JAVA-1380: Add FAQ entry for errors arising from incompatibilities.
- [improvement] JAVA-1748: Support IS NOT NULL and != in query builder.
- [documentation] JAVA-1740: Mention C*2.2/3.0 incompatibilities in paging state manual.
- [improvement] JAVA-1725: Add a getNodeCount method to CCMAccess for easier automation.
- [new feature] JAVA-708: Add means to measure request sizes.
- [documentation] JAVA-1788: Add example for enabling host name verification to SSL docs.
- [improvement] JAVA-1791: Revert "JAVA-1677: Warn if auth is configured on the client but not the server."
- [bug] JAVA-1789: Account for flags in Prepare encodedSize.
- [bug] JAVA-1797: Use jnr-ffi version required by jnr-posix.


### 3.4.0

- [improvement] JAVA-1671: Remove unnecessary test on prepared statement metadata.
- [bug] JAVA-1694: Upgrade to jackson-databind 2.7.9.2 to address CVE-2015-15095.
- [documentation] JAVA-1685: Clarify recommendation on preparing SELECT *.
- [improvement] JAVA-1679: Improve error message on batch log write timeout.
- [improvement] JAVA-1672: Remove schema agreement check when repreparing on up.
- [improvement] JAVA-1677: Warn if auth is configured on the client but not the server.
- [new feature] JAVA-1651: Add NO_COMPACT startup option.
- [improvement] JAVA-1683: Add metrics to track writes to nodes.
- [new feature] JAVA-1229: Allow specifying the keyspace for individual queries.
- [improvement] JAVA-1682: Provide a way to record latencies for cancelled speculative executions.
- [improvement] JAVA-1717: Add metrics to latency-aware policy.
- [improvement] JAVA-1675: Remove dates from copyright headers.

Merged from 3.3.x:

- [bug] JAVA-1555: Include VIEW and CDC in WriteType.
- [bug] JAVA-1599: exportAsString improvements (sort, format, clustering order)
- [improvement] JAVA-1587: Deterministic ordering of columns used in Mapper#saveQuery
- [improvement] JAVA-1500: Add a metric to report number of in-flight requests.
- [bug] JAVA-1438: QueryBuilder check for empty orderings.
- [improvement] JAVA-1490: Allow zero delay for speculative executions.
- [documentation] JAVA-1607: Add FAQ entry for netty-transport-native-epoll.
- [bug] JAVA-1630: Fix Metadata.addIfAbsent.
- [improvement] JAVA-1619: Update QueryBuilder methods to support Iterable input.
- [improvement] JAVA-1527: Expose host_id and schema_version on Host metadata.
- [new feature] JAVA-1377: Add support for TWCS in SchemaBuilder.
- [improvement] JAVA-1631: Publish a sources jar for driver-core-tests.
- [improvement] JAVA-1632: Add a withIpPrefix(String) method to CCMBridge.Builder.
- [bug] JAVA-1639: VersionNumber does not fullfill equals/hashcode contract.
- [bug] JAVA-1613: Fix broken shaded Netty detection in NettyUtil.
- [bug] JAVA-1666: Fix keyspace export when a UDT has case-sensitive field names.
- [improvement] JAVA-1196: Include hash of result set metadata in prepared statement id.
- [improvement] JAVA-1670: Support user-provided JMX ports for CCMBridge.
- [improvement] JAVA-1661: Avoid String.toLowerCase if possible in Metadata.
- [improvement] JAVA-1659: Expose low-level flusher tuning options.
- [improvement] JAVA-1660: Support netty-transport-native-epoll in OSGi container.


### 3.3.2

- [bug] JAVA-1666: Fix keyspace export when a UDT has case-sensitive field names.
- [improvement] JAVA-1196: Include hash of result set metadata in prepared statement id.
- [improvement] JAVA-1670: Support user-provided JMX ports for CCMBridge.
- [improvement] JAVA-1661: Avoid String.toLowerCase if possible in Metadata.
- [improvement] JAVA-1659: Expose low-level flusher tuning options.
- [improvement] JAVA-1660: Support netty-transport-native-epoll in OSGi container.


### 3.3.1

- [bug] JAVA-1555: Include VIEW and CDC in WriteType.
- [bug] JAVA-1599: exportAsString improvements (sort, format, clustering order)
- [improvement] JAVA-1587: Deterministic ordering of columns used in Mapper#saveQuery
- [improvement] JAVA-1500: Add a metric to report number of in-flight requests.
- [bug] JAVA-1438: QueryBuilder check for empty orderings.
- [improvement] JAVA-1490: Allow zero delay for speculative executions.
- [documentation] JAVA-1607: Add FAQ entry for netty-transport-native-epoll.
- [bug] JAVA-1630: Fix Metadata.addIfAbsent.
- [improvement] JAVA-1619: Update QueryBuilder methods to support Iterable input.
- [improvement] JAVA-1527: Expose host_id and schema_version on Host metadata.
- [new feature] JAVA-1377: Add support for TWCS in SchemaBuilder.
- [improvement] JAVA-1631: Publish a sources jar for driver-core-tests.
- [improvement] JAVA-1632: Add a withIpPrefix(String) method to CCMBridge.Builder.
- [bug] JAVA-1639: VersionNumber does not fullfill equals/hashcode contract.
- [bug] JAVA-1613: Fix broken shaded Netty detection in NettyUtil.


### 3.3.0

- [bug] JAVA-1469: Update LoggingRetryPolicy to deal with SLF4J-353.
- [improvement] JAVA-1203: Upgrade Metrics to allow usage in OSGi.
- [bug] JAVA-1407: KeyspaceMetadata exportAsString should export user types in topological sort order.
- [bug] JAVA-1455: Mapper support using unset for null values.
- [bug] JAVA-1464: Allow custom codecs with non public constructors in @Param.
- [bug] JAVA-1470: Querying multiple pages overrides WrappedStatement.
- [improvement] JAVA-1428: Upgrade logback and jackson dependencies.
- [documentation] JAVA-1463: Revisit speculative execution docs.
- [documentation] JAVA-1466: Revisit timestamp docs.
- [documentation] JAVA-1445: Clarify how nodes are penalized in LatencyAwarePolicy docs.
- [improvement] JAVA-1446: Support 'DEFAULT UNSET' in Query Builder JSON Insert.
- [improvement] JAVA-1443: Add groupBy method to Select statement.
- [improvement] JAVA-1458: Check thread in mapper sync methods.
- [improvement] JAVA-1488: Upgrade Netty to 4.0.47.Final.
- [improvement] JAVA-1460: Add speculative execution number to ExecutionInfo
- [improvement] JAVA-1431: Improve error handling during pool initialization.


### 3.2.0

- [new feature] JAVA-1347: Add support for duration type.
- [new feature] JAVA-1248: Implement "beta" flag for native protocol v5.
- [new feature] JAVA-1362: Send query options flags as [int] for Protocol V5+.
- [new feature] JAVA-1364: Enable creation of SSLHandler with remote address information.
- [improvement] JAVA-1367: Make protocol negotiation more resilient.
- [bug] JAVA-1397: Handle duration as native datatype in protocol v5+.
- [improvement] JAVA-1308: CodecRegistry performance improvements.
- [improvement] JAVA-1287: Add CDC to TableOptionsMetadata and Schema Builder.
- [improvement] JAVA-1392: Reduce lock contention in RPTokenFactory.
- [improvement] JAVA-1328: Provide compatibility with Guava 20.
- [improvement] JAVA-1247: Disable idempotence warnings.
- [improvement] JAVA-1286: Support setting and retrieving udt fields in QueryBuilder.
- [bug] JAVA-1415: Correctly report if a UDT column is frozen.
- [bug] JAVA-1418: Make Guava version detection more reliable.
- [new feature] JAVA-1174: Add ifNotExists option to mapper.
- [improvement] JAVA-1414: Optimize Metadata.escapeId and Metadata.handleId.
- [improvement] JAVA-1310: Make mapper's ignored properties configurable.
- [improvement] JAVA-1316: Add strategy for resolving properties into CQL names.
- [bug] JAVA-1424: Handle new WRITE_FAILURE and READ_FAILURE format in v5 protocol.

Merged from 3.1.x branch:

- [bug] JAVA-1371: Reintroduce connection pool timeout.
- [bug] JAVA-1313: Copy SerialConsistencyLevel to PreparedStatement.
- [documentation] JAVA-1334: Clarify documentation of method `addContactPoints`.
- [improvement] JAVA-1357: Document that getReplicas only returns replicas of the last token in range.
- [bug] JAVA-1404: Fix min token handling in TokenRange.contains.
- [bug] JAVA-1429: Prevent heartbeats until connection is fully initialized.


### 3.1.4

Merged from 3.0.x branch:

- [bug] JAVA-1371: Reintroduce connection pool timeout.
- [bug] JAVA-1313: Copy SerialConsistencyLevel to PreparedStatement.
- [documentation] JAVA-1334: Clarify documentation of method `addContactPoints`.
- [improvement] JAVA-1357: Document that getReplicas only returns replicas of the last token in range.


### 3.1.3

Merged from 3.0.x branch:

- [bug] JAVA-1330: Add un/register for SchemaChangeListener in DelegatingCluster
- [bug] JAVA-1351: Include Custom Payload in Request.copy.
- [bug] JAVA-1346: Reset heartbeat only on client reads (not writes).
- [improvement] JAVA-866: Support tuple notation in QueryBuilder.eq/in.


### 3.1.2

- [bug] JAVA-1321: Wrong OSGi dependency version for Guava.

Merged from 3.0.x branch:

- [bug] JAVA-1312: QueryBuilder modifies selected columns when manually selected.
- [improvement] JAVA-1303: Add missing BoundStatement.setRoutingKey(ByteBuffer...)
- [improvement] JAVA-262: Make internal executors customizable


### 3.1.1

- [bug] JAVA-1284: ClockFactory should check system property before attempting to load Native class.
- [bug] JAVA-1255: Allow nested UDTs to be used in Mapper.
- [bug] JAVA-1279: Mapper should exclude Groovy's "metaClass" property when looking for mapped properties

Merged from 3.0.x branch:

- [improvement] JAVA-1246: Driver swallows the real exception in a few cases
- [improvement] JAVA-1261: Throw error when attempting to page in I/O thread.
- [bug] JAVA-1258: Regression: Mapper cannot map a materialized view after JAVA-1126.
- [bug] JAVA-1101: Batch and BatchStatement should consider inner statements to determine query idempotence
- [improvement] JAVA-1262: Use ParseUtils for quoting & unquoting.
- [improvement] JAVA-1275: Use Netty's default thread factory
- [bug] JAVA-1285: QueryBuilder routing key auto-discovery should handle case-sensitive column names.
- [bug] JAVA-1283: Don't cache failed query preparations in the mapper.
- [improvement] JAVA-1277: Expose AbstractSession.checkNotInEventLoop.
- [bug] JAVA-1272: BuiltStatement not able to print its query string if it contains mapped UDTs.
- [bug] JAVA-1292: 'Adjusted frame length' error breaks driver's ability to read data.
- [improvement] JAVA-1293: Make DecoderForStreamIdSize.MAX_FRAME_LENGTH configurable.
- [improvement] JAVA-1053: Add a metric for authentication errors
- [improvement] JAVA-1263: Eliminate unnecessary memory copies in FrameCompressor implementations.
- [improvement] JAVA-893: Make connection pool non-blocking


### 3.1.0

- [new feature] JAVA-1153: Add PER PARTITION LIMIT to Select QueryBuilder.
- [improvement] JAVA-743: Add JSON support to QueryBuilder.
- [improvement] JAVA-1233: Update HdrHistogram to 2.1.9.
- [improvement] JAVA-1233: Update Snappy to 1.1.2.6.
- [bug] JAVA-1161: Preserve full time zone info in ZonedDateTimeCodec and DateTimeCodec.
- [new feature] JAVA-1157: Allow asynchronous paging of Mapper Result.
- [improvement] JAVA-1212: Don't retry non-idempotent statements by default.
- [improvement] JAVA-1192: Make EventDebouncer settings updatable at runtime.
- [new feature] JAVA-541: Add polymorphism support to object mapper.
- [new feature] JAVA-636: Allow @Column annotations on getters/setters as well as fields.
- [new feature] JAVA-984: Allow non-void setters in object mapping.
- [new feature] JAVA-1055: Add ErrorAware load balancing policy.

Merged from 3.0.x branch:

- [bug] JAVA-1179: Request objects should be copied when executed.
- [improvement] JAVA-1182: Throw error when synchronous call made on I/O thread.
- [bug] JAVA-1184: Unwrap StatementWrappers when extracting column definitions.
- [bug] JAVA-1132: Executing bound statement with no variables results in exception with protocol v1.
- [improvement] JAVA-1040: SimpleStatement parameters support in QueryLogger.
- [improvement] JAVA-1151: Fail fast if HdrHistogram is not in the classpath.
- [improvement] JAVA-1154: Allow individual Statement to cancel the read timeout.
- [bug] JAVA-1074: Fix documentation around default timestamp generator.
- [improvement] JAVA-1109: Document SSLOptions changes in upgrade guide.
- [improvement] JAVA-1065: Add method to create token from partition key values.
- [improvement] JAVA-1136: Enable JDK signature check in module driver-extras.
- [improvement] JAVA-866: Support tuple notation in QueryBuilder.eq/in.
- [bug] JAVA-1140: Use same connection to check for schema agreement after a DDL query.
- [improvement] JAVA-1113: Support Cassandra 3.4 LIKE operator in QueryBuilder.
- [improvement] JAVA-1086: Support Cassandra 3.2 CAST function in QueryBuilder.
- [bug] JAVA-1095: Check protocol version for custom payload before sending the query.
- [improvement] JAVA-1133: Add OSGi headers to cassandra-driver-extras.
- [bug] JAVA-1137: Incorrect string returned by DataType.asFunctionParameterString() for collections and tuples.
- [bug] JAVA-1046: (Dynamic)CompositeTypes need to be parsed as string literal, not blob.
- [improvement] JAVA-1164: Clarify documentation on Host.listenAddress and broadcastAddress.
- [improvement] JAVA-1171: Add Host method to determine if DSE Graph is enabled.
- [improvement] JAVA-1069: Bootstrap driver-examples module.
- [documentation] JAVA-1150: Add example and FAQ entry about ByteBuffer/BLOB.
- [improvement] JAVA-1011: Expose PoolingOptions default values.
- [improvement] JAVA-630: Don't process DOWN events for nodes that have active connections.
- [improvement] JAVA-851: Improve UUIDs javadoc with regard to user-provided timestamps.
- [improvement] JAVA-979: Update javadoc for RegularStatement toString() and getQueryString() to indicate that consistency level and other parameters are not maintained in the query string.
- [bug] JAVA-1068: Unwrap StatementWrappers when hashing the paging state.
- [improvement] JAVA-1021: Improve error message when connect() is called with an invalid keyspace name.
- [improvement] JAVA-879: Mapper.map() accepts mapper-generated and user queries.
- [bug] JAVA-1100: Exception when connecting with shaded java driver in OSGI
- [bug] JAVA-1064: getTable create statement doesn't properly handle quotes in primary key.
- [bug] JAVA-1089: Set LWT made from BuiltStatements to non-idempotent.
- [improvement] JAVA-923: Position idempotent flag on object mapper queries.
- [bug] JAVA-1070: The Mapper should not prepare queries synchronously.
- [new feature] JAVA-982: Introduce new method ConsistencyLevel.isSerial().
- [bug] JAVA-764: Retry with the normal consistency level (not the serial one) when a write times out on the Paxos phase.
- [improvement] JAVA-852: Ignore peers with null entries during discovery.
- [bug] JAVA-1005: DowngradingConsistencyRetryPolicy does not work with EACH_QUORUM when 1 DC is down.
- [bug] JAVA-1002: Avoid deadlock when re-preparing a statement on other hosts.
- [bug] JAVA-1072: Ensure defunct connections are properly evicted from the pool.
- [bug] JAVA-1152: Fix NPE at ControlConnection.refreshNodeListAndTokenMap().

Merged from 2.1 branch:

- [improvement] JAVA-1038: Fetch node info by rpc_address if its broadcast_address is not in system.peers.
- [improvement] JAVA-888: Add cluster-wide percentile tracker.
- [improvement] JAVA-963: Automatically register PercentileTracker from components that use it.
- [new feature] JAVA-1019: SchemaBuilder support for CREATE/ALTER/DROP KEYSPACE.
- [bug] JAVA-727: Allow monotonic timestamp generators to drift in the future + use microsecond precision when possible.
- [improvement] JAVA-444: Add Java process information to UUIDs.makeNode() hash.


### 3.0.7

- [bug] JAVA-1371: Reintroduce connection pool timeout.
- [bug] JAVA-1313: Copy SerialConsistencyLevel to PreparedStatement.
- [documentation] JAVA-1334: Clarify documentation of method `addContactPoints`.
- [improvement] JAVA-1357: Document that getReplicas only returns replicas of the last token in range.


### 3.0.6

- [bug] JAVA-1330: Add un/register for SchemaChangeListener in DelegatingCluster
- [bug] JAVA-1351: Include Custom Payload in Request.copy.
- [bug] JAVA-1346: Reset heartbeat only on client reads (not writes).
- [improvement] JAVA-866: Support tuple notation in QueryBuilder.eq/in.


### 3.0.5

- [bug] JAVA-1312: QueryBuilder modifies selected columns when manually selected.
- [improvement] JAVA-1303: Add missing BoundStatement.setRoutingKey(ByteBuffer...)
- [improvement] JAVA-262: Make internal executors customizable
- [bug] JAVA-1320: prevent unnecessary task creation on empty pool


### 3.0.4

- [improvement] JAVA-1246: Driver swallows the real exception in a few cases
- [improvement] JAVA-1261: Throw error when attempting to page in I/O thread.
- [bug] JAVA-1258: Regression: Mapper cannot map a materialized view after JAVA-1126.
- [bug] JAVA-1101: Batch and BatchStatement should consider inner statements to determine query idempotence
- [improvement] JAVA-1262: Use ParseUtils for quoting & unquoting.
- [improvement] JAVA-1275: Use Netty's default thread factory
- [bug] JAVA-1285: QueryBuilder routing key auto-discovery should handle case-sensitive column names.
- [bug] JAVA-1283: Don't cache failed query preparations in the mapper.
- [improvement] JAVA-1277: Expose AbstractSession.checkNotInEventLoop.
- [bug] JAVA-1272: BuiltStatement not able to print its query string if it contains mapped UDTs.
- [bug] JAVA-1292: 'Adjusted frame length' error breaks driver's ability to read data.
- [improvement] JAVA-1293: Make DecoderForStreamIdSize.MAX_FRAME_LENGTH configurable.
- [improvement] JAVA-1053: Add a metric for authentication errors
- [improvement] JAVA-1263: Eliminate unnecessary memory copies in FrameCompressor implementations.
- [improvement] JAVA-893: Make connection pool non-blocking


### 3.0.3

- [improvement] JAVA-1147: Upgrade Netty to 4.0.37.
- [bug] JAVA-1213: Allow updates and inserts to BLOB column using read-only ByteBuffer.
- [bug] JAVA-1209: ProtocolOptions.getProtocolVersion() should return null instead of throwing NPE if Cluster has not
        been init'd.
- [improvement] JAVA-1204: Update documentation to indicate tcnative version requirement.
- [bug] JAVA-1186: Fix duplicated hosts in DCAwarePolicy warn message.
- [bug] JAVA-1187: Fix warning message when local CL used with RoundRobinPolicy.
- [improvement] JAVA-1175: Warn if DCAwarePolicy configuration is inconsistent.
- [bug] JAVA-1139: ConnectionException.getMessage() throws NPE if address is null.
- [bug] JAVA-1202: Handle null rpc_address when checking schema agreement.
- [improvement] JAVA-1198: Document that BoundStatement is not thread-safe.
- [improvement] JAVA-1200: Upgrade LZ4 to 1.3.0.
- [bug] JAVA-1232: Fix NPE in IdempotenceAwareRetryPolicy.isIdempotent.
- [improvement] JAVA-1227: Document "SELECT *" issue with prepared statement.
- [bug] JAVA-1160: Fix NPE in VersionNumber.getPreReleaseLabels().
- [improvement] JAVA-1126: Handle schema changes in Mapper.
- [bug] JAVA-1193: Refresh token and replica metadata synchronously when schema is altered.
- [bug] JAVA-1120: Skip schema refresh debouncer when checking for agreement as a result of schema change made by client.
- [improvement] JAVA-1242: Fix driver-core dependency in driver-stress
- [improvement] JAVA-1235: Move the query to the end of "re-preparing .." log message as a key value.


### 3.0.2

Merged from 2.1 branch:

- [bug] JAVA-1179: Request objects should be copied when executed.
- [improvement] JAVA-1182: Throw error when synchronous call made on I/O thread.
- [bug] JAVA-1184: Unwrap StatementWrappers when extracting column definitions.


### 3.0.1

- [bug] JAVA-1132: Executing bound statement with no variables results in exception with protocol v1.
- [improvement] JAVA-1040: SimpleStatement parameters support in QueryLogger.
- [improvement] JAVA-1151: Fail fast if HdrHistogram is not in the classpath.
- [improvement] JAVA-1154: Allow individual Statement to cancel the read timeout.
- [bug] JAVA-1074: Fix documentation around default timestamp generator.
- [improvement] JAVA-1109: Document SSLOptions changes in upgrade guide.
- [improvement] JAVA-1065: Add method to create token from partition key values.
- [improvement] JAVA-1136: Enable JDK signature check in module driver-extras.
- [improvement] JAVA-866: Support tuple notation in QueryBuilder.eq/in.
- [bug] JAVA-1140: Use same connection to check for schema agreement after a DDL query.
- [improvement] JAVA-1113: Support Cassandra 3.4 LIKE operator in QueryBuilder.
- [improvement] JAVA-1086: Support Cassandra 3.2 CAST function in QueryBuilder.
- [bug] JAVA-1095: Check protocol version for custom payload before sending the query.
- [improvement] JAVA-1133: Add OSGi headers to cassandra-driver-extras.
- [bug] JAVA-1137: Incorrect string returned by DataType.asFunctionParameterString() for collections and tuples.
- [bug] JAVA-1046: (Dynamic)CompositeTypes need to be parsed as string literal, not blob.
- [improvement] JAVA-1164: Clarify documentation on Host.listenAddress and broadcastAddress.
- [improvement] JAVA-1171: Add Host method to determine if DSE Graph is enabled.
- [improvement] JAVA-1069: Bootstrap driver-examples module.
- [documentation] JAVA-1150: Add example and FAQ entry about ByteBuffer/BLOB.

Merged from 2.1 branch:

- [improvement] JAVA-1011: Expose PoolingOptions default values.
- [improvement] JAVA-630: Don't process DOWN events for nodes that have active connections.
- [improvement] JAVA-851: Improve UUIDs javadoc with regard to user-provided timestamps.
- [improvement] JAVA-979: Update javadoc for RegularStatement toString() and getQueryString() to indicate that consistency level and other parameters are not maintained in the query string.
- [bug] JAVA-1068: Unwrap StatementWrappers when hashing the paging state.
- [improvement] JAVA-1021: Improve error message when connect() is called with an invalid keyspace name.
- [improvement] JAVA-879: Mapper.map() accepts mapper-generated and user queries.
- [bug] JAVA-1100: Exception when connecting with shaded java driver in OSGI
- [bug] JAVA-1064: getTable create statement doesn't properly handle quotes in primary key.
- [bug] JAVA-1089: Set LWT made from BuiltStatements to non-idempotent.
- [improvement] JAVA-923: Position idempotent flag on object mapper queries.
- [bug] JAVA-1070: The Mapper should not prepare queries synchronously.
- [new feature] JAVA-982: Introduce new method ConsistencyLevel.isSerial().
- [bug] JAVA-764: Retry with the normal consistency level (not the serial one) when a write times out on the Paxos phase.
- [improvement] JAVA-852: Ignore peers with null entries during discovery.
- [bug] JAVA-1005: DowngradingConsistencyRetryPolicy does not work with EACH_QUORUM when 1 DC is down.
- [bug] JAVA-1002: Avoid deadlock when re-preparing a statement on other hosts.
- [bug] JAVA-1072: Ensure defunct connections are properly evicted from the pool.
- [bug] JAVA-1152: Fix NPE at ControlConnection.refreshNodeListAndTokenMap().


### 3.0.0

- [bug] JAVA-1034: fix metadata parser for collections of custom types.
- [improvement] JAVA-1035: Expose host broadcast_address and listen_address if available.
- [new feature] JAVA-1037: Allow named parameters in simple statements.
- [improvement] JAVA-1033: Allow per-statement read timeout.
- [improvement] JAVA-1042: Include DSE version and workload in Host data.

Merged from 2.1 branch:

- [improvement] JAVA-1030: Log token to replica map computation times.
- [bug] JAVA-1039: Minor bugs in Event Debouncer.


### 3.0.0-rc1

- [bug] JAVA-890: fix mapper for case-sensitive UDT.


### 3.0.0-beta1

- [bug] JAVA-993: Support for "custom" types after CASSANDRA-10365.
- [bug] JAVA-999: Handle unset parameters in QueryLogger.
- [bug] JAVA-998: SchemaChangeListener not invoked for Functions or Aggregates having UDT arguments.
- [bug] JAVA-1009: use CL ONE to compute query plan when reconnecting
  control connection.
- [improvement] JAVA-1003: Change default consistency level to LOCAL_ONE (amends JAVA-926).
- [improvement] JAVA-863: Idempotence propagation in prepared statements.
- [improvement] JAVA-996: Make CodecRegistry available to ProtocolDecoder.
- [bug] JAVA-819: Driver shouldn't retry on client timeout if statement is not idempotent.
- [improvement] JAVA-1007: Make SimpleStatement and QueryBuilder "detached" again.

Merged from 2.1 branch:

- [improvement] JAVA-989: Include keyspace name when invalid replication found when generating token map.
- [improvement] JAVA-664: Reduce heap consumption for TokenMap.
- [bug] JAVA-994: Don't call on(Up|Down|Add|Remove) methods if Cluster is closed/closing.


### 3.0.0-alpha5

- [improvement] JAVA-958: Make TableOrView.Order visible.
- [improvement] JAVA-968: Update metrics to the latest version.
- [improvement] JAVA-965: Improve error handling for when a non-type 1 UUID is given to bind() on a timeuuid column.
- [improvement] JAVA-885: Pass the authenticator name from the server to the auth provider.
- [improvement] JAVA-961: Raise an exception when an older version of guava (<16.01) is found.
- [bug] JAVA-972: TypeCodec.parse() implementations should be case insensitive when checking for keyword NULL.
- [bug] JAVA-971: Make type codecs invariant.
- [bug] JAVA-986: Update documentation links to reference 3.0.
- [improvement] JAVA-841: Refactor SSLOptions API.
- [improvement] JAVA-948: Don't limit cipher suites by default.
- [improvement] JAVA-917: Document SSL configuration.
- [improvement] JAVA-936: Adapt schema metadata parsing logic to new storage format of CQL types in C* 3.0.
- [new feature] JAVA-846: Provide custom codecs library as an extra module.
- [new feature] JAVA-742: Codec Support for JSON.
- [new feature] JAVA-606: Codec support for Java 8.
- [new feature] JAVA-565: Codec support for Java arrays.
- [new feature] JAVA-605: Codec support for Java enums.
- [bug] JAVA-884: Fix UDT mapper to process fields in the correct order.

Merged from 2.1 branch:

- [bug] JAVA-854: avoid early return in Cluster.init when a node doesn't support the protocol version.
- [bug] JAVA-978: Fix quoting issue that caused Mapper.getTableMetadata() to return null.
- [improvement] JAVA-920: Downgrade "error creating pool" message to WARN.
- [bug] JAVA-954: Don't trigger reconnection before initialization complete.
- [improvement] JAVA-914: Avoid rejected tasks at shutdown.
- [improvement] JAVA-921: Add SimpleStatement.getValuesCount().
- [bug] JAVA-901: Move call to connection.release() out of cancelHandler.
- [bug] JAVA-960: Avoid race in control connection shutdown.
- [bug] JAVA-656: Fix NPE in ControlConnection.updateLocationInfo.
- [bug] JAVA-966: Count uninitialized connections in conviction policy.
- [improvement] JAVA-917: Document SSL configuration.
- [improvement] JAVA-652: Add DCAwareRoundRobinPolicy builder.
- [improvement] JAVA-808: Add generic filtering policy that can be used to exclude specific DCs.
- [bug] JAVA-988: Metadata.handleId should handle escaped double quotes.
- [bug] JAVA-983: QueryBuilder cannot handle collections containing function calls.


### 3.0.0-alpha4

- [improvement] JAVA-926: Change default consistency level to LOCAL_QUORUM.
- [bug] JAVA-942: Fix implementation of UserType.hashCode().
- [improvement] JAVA-877: Don't delay UP/ADDED notifications if protocol version = V4.
- [improvement] JAVA-938: Parse 'extensions' column in table metadata.
- [bug] JAVA-900: Fix Configuration builder to allow disabled metrics.
- [new feature] JAVA-902: Prepare API for async query trace.
- [new feature] JAVA-930: Add BoundStatement#unset.
- [bug] JAVA-946: Make table metadata options class visible.
- [bug] JAVA-939: Add crcCheckChance to TableOptionsMetadata#equals/hashCode.
- [bug] JAVA-922: Make TypeCodec return mutable collections.
- [improvement] JAVA-932: Limit visibility of codec internals.
- [improvement] JAVA-934: Warn if a custom codec collides with an existing one.
- [improvement] JAVA-940: Allow typed getters/setters to target any CQL type.
- [bug] JAVA-950: Fix Cluster.connect with a case-sensitive keyspace.
- [bug] JAVA-953: Fix MaterializedViewMetadata when base table name is case sensitive.


### 3.0.0-alpha3

- [new feature] JAVA-571: Support new system tables in C* 3.0.
- [improvement] JAVA-919: Move crc_check_chance out of compressions options.

Merged from 2.0 branch:

- [improvement] JAVA-718: Log streamid at the trace level on sending request and receiving response.
- [bug] JAVA-796: Fix SpeculativeExecutionPolicy.init() and close() are never called.
- [improvement] JAVA-710: Suppress unnecessary warning at shutdown.
- [improvement] #340: Allow DNS name with multiple A-records as contact point.
- [bug] JAVA-794: Allow tracing across multiple result pages.
- [bug] JAVA-737: DowngradingConsistencyRetryPolicy ignores write timeouts.
- [bug] JAVA-736: Forbid bind marker in QueryBuilder add/append/prepend.
- [bug] JAVA-712: Prevent QueryBuilder.quote() from applying duplicate double quotes.
- [bug] JAVA-688: Prevent QueryBuilder from trying to serialize raw string.
- [bug] JAVA-679: Support bind marker in QueryBuilder DELETE's list index.
- [improvement] JAVA-475: Improve QueryBuilder API for SELECT DISTINCT.
- [improvement] JAVA-225: Create values() function for Insert builder using List.
- [improvement] JAVA-702: Warn when ReplicationStrategy encounters invalid
  replication factors.
- [improvement] JAVA-662: Add PoolingOptions method to set both core and max
  connections.
- [improvement] JAVA-766: Do not include epoll JAR in binary distribution.
- [improvement] JAVA-726: Optimize internal copies of Request objects.
- [bug] JAVA-815: Preserve tracing across retries.
- [improvement] JAVA-709: New RetryDecision.tryNextHost().
- [bug] JAVA-733: Handle function calls and raw strings as non-idempotent in QueryBuilder.
- [improvement] JAVA-765: Provide API to retrieve values of a Parameterized SimpleStatement.
- [improvement] JAVA-827: implement UPDATE .. IF EXISTS in QueryBuilder.
- [improvement] JAVA-618: Randomize contact points list to prevent hotspots.
- [improvement] JAVA-720: Surface the coordinator used on query failure.
- [bug] JAVA-792: Handle contact points removed during init.
- [improvement] JAVA-719: Allow PlainTextAuthProvider to change its credentials at runtime.
- [new feature] JAVA-151: Make it possible to register for SchemaChange Events.
- [improvement] JAVA-861: Downgrade "Asked to rebuild table" log from ERROR to INFO level.
- [improvement] JAVA-797: Provide an option to prepare statements only on one node.
- [improvement] JAVA-658: Provide an option to not re-prepare all statements in onUp.
- [improvement] JAVA-853: Customizable creation of netty timer.
- [bug] JAVA-859: Avoid quadratic ring processing with invalid replication factors.
- [improvement] JAVA-657: Debounce control connection queries.
- [bug] JAVA-784: LoadBalancingPolicy.distance() called before init().
- [new feature] JAVA-828: Make driver-side metadata optional.
- [improvement] JAVA-544: Allow hosts to remain partially up.
- [improvement] JAVA-821, JAVA-822: Remove internal blocking calls and expose async session
  creation.
- [improvement] JAVA-725: Use parallel calls when re-preparing statement on other
  hosts.
- [bug] JAVA-629: Don't use connection timeout for unrelated internal queries.
- [bug] JAVA-892: Fix NPE in speculative executions when metrics disabled.


### 3.0.0-alpha2

- [new feature] JAVA-875, JAVA-882: Move secondary index metadata out of column definitions.

Merged from 2.2 branch:

- [bug] JAVA-847: Propagate CodecRegistry to nested UDTs.
- [improvement] JAVA-848: Ability to store a default, shareable CodecRegistry
  instance.
- [bug] JAVA-880: Treat empty ByteBuffers as empty values in TupleCodec and
  UDTCodec.


### 3.0.0-alpha1

- [new feature] JAVA-876: Support new system tables in C* 3.0.0-alpha1.

Merged from 2.2 branch:

- [improvement] JAVA-810: Rename DateWithoutTime to LocalDate.
- [bug] JAVA-816: DateCodec does not format values correctly.
- [bug] JAVA-817: TimeCodec does not format values correctly.
- [bug] JAVA-818: TypeCodec.getDataTypeFor() does not handle LocalDate instances.
- [improvement] JAVA-836: Make ResultSet#fetchMoreResult return a
  ListenableFuture<ResultSet>.
- [improvement] JAVA-843: Disable frozen checks in mapper.
- [improvement] JAVA-721: Allow user to register custom type codecs.
- [improvement] JAVA-722: Support custom type codecs in mapper.


### 2.2.0-rc3

- [bug] JAVA-847: Propagate CodecRegistry to nested UDTs.
- [improvement] JAVA-848: Ability to store a default, shareable CodecRegistry
  instance.
- [bug] JAVA-880: Treat empty ByteBuffers as empty values in TupleCodec and
  UDTCodec.


### 2.2.0-rc2

- [improvement] JAVA-810: Rename DateWithoutTime to LocalDate.
- [bug] JAVA-816: DateCodec does not format values correctly.
- [bug] JAVA-817: TimeCodec does not format values correctly.
- [bug] JAVA-818: TypeCodec.getDataTypeFor() does not handle LocalDate instances.
- [improvement] JAVA-836: Make ResultSet#fetchMoreResult return a
  ListenableFuture<ResultSet>.
- [improvement] JAVA-843: Disable frozen checks in mapper.
- [improvement] JAVA-721: Allow user to register custom type codecs.
- [improvement] JAVA-722: Support custom type codecs in mapper.

Merged from 2.1 branch:

- [bug] JAVA-834: Special case check for 'null' string in index_options column.
- [improvement] JAVA-835: Allow accessor methods with less parameters in case
  named bind markers are repeated.
- [improvement] JAVA-475: Improve QueryBuilder API for SELECT DISTINCT.
- [improvement] JAVA-715: Make NativeColumnType a top-level class.
- [improvement] JAVA-700: Expose ProtocolVersion#toInt.
- [bug] JAVA-542: Handle void return types in accessors.
- [improvement] JAVA-225: Create values() function for Insert builder using List.
- [improvement] JAVA-713: HashMap throws an OOM Exception when logging level is set to TRACE.
- [bug] JAVA-679: Support bind marker in QueryBuilder DELETE's list index.
- [improvement] JAVA-732: Expose KEYS and FULL indexing options in IndexMetadata.
- [improvement] JAVA-589: Allow @Enumerated in Accessor method parameters.
- [improvement] JAVA-554: Allow access to table metadata from Mapper.
- [improvement] JAVA-661: Provide a way to map computed fields.
- [improvement] JAVA-824: Ignore missing columns in mapper.
- [bug] JAVA-724: Preserve default timestamp for retries and speculative executions.
- [improvement] JAVA-738: Use same pool implementation for protocol v2 and v3.
- [improvement] JAVA-677: Support CONTAINS / CONTAINS KEY in QueryBuilder.
- [improvement] JAVA-477/JAVA-540: Add USING options in mapper for delete and save
  operations.
- [improvement] JAVA-473: Add mapper option to configure whether to save null fields.

Merged from 2.0 branch:

- [bug] JAVA-737: DowngradingConsistencyRetryPolicy ignores write timeouts.
- [bug] JAVA-736: Forbid bind marker in QueryBuilder add/append/prepend.
- [bug] JAVA-712: Prevent QueryBuilder.quote() from applying duplicate double quotes.
- [bug] JAVA-688: Prevent QueryBuilder from trying to serialize raw string.
- [bug] JAVA-679: Support bind marker in QueryBuilder DELETE's list index.
- [improvement] JAVA-475: Improve QueryBuilder API for SELECT DISTINCT.
- [improvement] JAVA-225: Create values() function for Insert builder using List.
- [improvement] JAVA-702: Warn when ReplicationStrategy encounters invalid
  replication factors.
- [improvement] JAVA-662: Add PoolingOptions method to set both core and max
  connections.
- [improvement] JAVA-766: Do not include epoll JAR in binary distribution.
- [improvement] JAVA-726: Optimize internal copies of Request objects.
- [bug] JAVA-815: Preserve tracing across retries.
- [improvement] JAVA-709: New RetryDecision.tryNextHost().
- [bug] JAVA-733: Handle function calls and raw strings as non-idempotent in QueryBuilder.


### 2.2.0-rc1

- [new feature] JAVA-783: Protocol V4 enum support.
- [new feature] JAVA-776: Use PK columns in protocol v4 PREPARED response.
- [new feature] JAVA-777: Distinguish NULL and UNSET values.
- [new feature] JAVA-779: Add k/v payload for 3rd party usage.
- [new feature] JAVA-780: Expose server-side warnings on ExecutionInfo.
- [new feature] JAVA-749: Expose new read/write failure exceptions.
- [new feature] JAVA-747: Expose function and aggregate metadata.
- [new feature] JAVA-778: Add new client exception for CQL function failure.
- [improvement] JAVA-700: Expose ProtocolVersion#toInt.
- [new feature] JAVA-404: Support new C* 2.2 CQL date and time types.

Merged from 2.1 branch:

- [improvement] JAVA-782: Unify "Target" enum for schema elements.


### 2.1.10.2

Merged from 2.0 branch:

- [bug] JAVA-1179: Request objects should be copied when executed.
- [improvement] JAVA-1182: Throw error when synchronous call made on I/O thread.
- [bug] JAVA-1184: Unwrap StatementWrappers when extracting column definitions.


### 2.1.10.1

- [bug] JAVA-1152: Fix NPE at ControlConnection.refreshNodeListAndTokenMap().
- [bug] JAVA-1156: Fix NPE at TableMetadata.equals().


### 2.1.10

- [bug] JAVA-988: Metadata.handleId should handle escaped double quotes.
- [bug] JAVA-983: QueryBuilder cannot handle collections containing function calls.
- [improvement] JAVA-863: Idempotence propagation in PreparedStatements.
- [bug] JAVA-937: TypeCodec static initializers not always correctly executed.
- [improvement] JAVA-989: Include keyspace name when invalid replication found when generating token map.
- [improvement] JAVA-664: Reduce heap consumption for TokenMap.
- [improvement] JAVA-1030: Log token to replica map computation times.
- [bug] JAVA-1039: Minor bugs in Event Debouncer.
- [improvement] JAVA-843: Disable frozen checks in mapper.
- [improvement] JAVA-833: Improve message when a nested type can't be serialized.
- [improvement] JAVA-1011: Expose PoolingOptions default values.
- [improvement] JAVA-630: Don't process DOWN events for nodes that have active connections.
- [improvement] JAVA-851: Improve UUIDs javadoc with regard to user-provided timestamps.
- [improvement] JAVA-979: Update javadoc for RegularStatement toString() and getQueryString() to indicate that consistency level and other parameters are not maintained in the query string.
- [improvement] JAVA-1038: Fetch node info by rpc_address if its broadcast_address is not in system.peers.
- [improvement] JAVA-974: Validate accessor parameter types against bound statement.
- [bug] JAVA-1068: Unwrap StatementWrappers when hashing the paging state.
- [bug] JAVA-831: Mapper can't load an entity where the PK is a UDT.
- [improvement] JAVA-1021: Improve error message when connect() is called with an invalid keyspace name.
- [improvement] JAVA-879: Mapper.map() accepts mapper-generated and user queries.
- [bug] JAVA-1100: Exception when connecting with shaded java driver in OSGI
- [bug] JAVA-819: Expose more errors in RetryPolicy + provide idempotent-aware wrapper.
- [improvement] JAVA-1040: SimpleStatement parameters support in QueryLogger.
- [bug] JAVA-1064: getTable create statement doesn't properly handle quotes in primary key.
- [improvement] JAVA-888: Add cluster-wide percentile tracker.
- [improvement] JAVA-963: Automatically register PercentileTracker from components that use it.
- [bug] JAVA-1089: Set LWT made from BuiltStatements to non-idempotent.
- [improvement] JAVA-923: Position idempotent flag on object mapper queries.
- [new feature] JAVA-1019: SchemaBuilder support for CREATE/ALTER/DROP KEYSPACE.
- [bug] JAVA-1070: The Mapper should not prepare queries synchronously.
- [new feature] JAVA-982: Introduce new method ConsistencyLevel.isSerial().
- [bug] JAVA-764: Retry with the normal consistency level (not the serial one) when a write times out on the Paxos phase.
- [bug] JAVA-727: Allow monotonic timestamp generators to drift in the future + use microsecond precision when possible.
- [improvement] JAVA-444: Add Java process information to UUIDs.makeNode() hash.
- [improvement] JAVA-977: Preserve original cause when BuiltStatement value can't be serialized.
- [bug] JAVA-1094: Backport TypeCodec parse and format fixes from 3.0.
- [improvement] JAVA-852: Ignore peers with null entries during discovery.
- [bug] JAVA-1132: Executing bound statement with no variables results in exception with protocol v1.
- [bug] JAVA-1005: DowngradingConsistencyRetryPolicy does not work with EACH_QUORUM when 1 DC is down.
- [bug] JAVA-1002: Avoid deadlock when re-preparing a statement on other hosts.

Merged from 2.0 branch:

- [bug] JAVA-994: Don't call on(Up|Down|Add|Remove) methods if Cluster is closed/closing.
- [improvement] JAVA-805: Document that metrics are null until Cluster is initialized.
- [bug] JAVA-1072: Ensure defunct connections are properly evicted from the pool.


### 2.1.9

- [bug] JAVA-942: Fix implementation of UserType.hashCode().
- [bug] JAVA-854: avoid early return in Cluster.init when a node doesn't support the protocol version.
- [bug] JAVA-978: Fix quoting issue that caused Mapper.getTableMetadata() to return null.

Merged from 2.0 branch:

- [bug] JAVA-950: Fix Cluster.connect with a case-sensitive keyspace.
- [improvement] JAVA-920: Downgrade "error creating pool" message to WARN.
- [bug] JAVA-954: Don't trigger reconnection before initialization complete.
- [improvement] JAVA-914: Avoid rejected tasks at shutdown.
- [improvement] JAVA-921: Add SimpleStatement.getValuesCount().
- [bug] JAVA-901: Move call to connection.release() out of cancelHandler.
- [bug] JAVA-960: Avoid race in control connection shutdown.
- [bug] JAVA-656: Fix NPE in ControlConnection.updateLocationInfo.
- [bug] JAVA-966: Count uninitialized connections in conviction policy.
- [improvement] JAVA-917: Document SSL configuration.
- [improvement] JAVA-652: Add DCAwareRoundRobinPolicy builder.
- [improvement] JAVA-808: Add generic filtering policy that can be used to exclude specific DCs.


### 2.1.8

Merged from 2.0 branch:

- [improvement] JAVA-718: Log streamid at the trace level on sending request and receiving response.

- [bug] JAVA-796: Fix SpeculativeExecutionPolicy.init() and close() are never called.
- [improvement] JAVA-710: Suppress unnecessary warning at shutdown.
- [improvement] #340: Allow DNS name with multiple A-records as contact point.
- [bug] JAVA-794: Allow tracing across multiple result pages.
- [bug] JAVA-737: DowngradingConsistencyRetryPolicy ignores write timeouts.
- [bug] JAVA-736: Forbid bind marker in QueryBuilder add/append/prepend.
- [bug] JAVA-712: Prevent QueryBuilder.quote() from applying duplicate double quotes.
- [bug] JAVA-688: Prevent QueryBuilder from trying to serialize raw string.
- [bug] JAVA-679: Support bind marker in QueryBuilder DELETE's list index.
- [improvement] JAVA-475: Improve QueryBuilder API for SELECT DISTINCT.
- [improvement] JAVA-225: Create values() function for Insert builder using List.
- [improvement] JAVA-702: Warn when ReplicationStrategy encounters invalid
  replication factors.
- [improvement] JAVA-662: Add PoolingOptions method to set both core and max
  connections.
- [improvement] JAVA-766: Do not include epoll JAR in binary distribution.
- [improvement] JAVA-726: Optimize internal copies of Request objects.
- [bug] JAVA-815: Preserve tracing across retries.
- [improvement] JAVA-709: New RetryDecision.tryNextHost().
- [bug] JAVA-733: Handle function calls and raw strings as non-idempotent in QueryBuilder.
- [improvement] JAVA-765: Provide API to retrieve values of a Parameterized SimpleStatement.
- [improvement] JAVA-827: implement UPDATE .. IF EXISTS in QueryBuilder.
- [improvement] JAVA-618: Randomize contact points list to prevent hotspots.
- [improvement] JAVA-720: Surface the coordinator used on query failure.
- [bug] JAVA-792: Handle contact points removed during init.
- [improvement] JAVA-719: Allow PlainTextAuthProvider to change its credentials at runtime.
- [new feature] JAVA-151: Make it possible to register for SchemaChange Events.
- [improvement] JAVA-861: Downgrade "Asked to rebuild table" log from ERROR to INFO level.
- [improvement] JAVA-797: Provide an option to prepare statements only on one node.
- [improvement] JAVA-658: Provide an option to not re-prepare all statements in onUp.
- [improvement] JAVA-853: Customizable creation of netty timer.
- [bug] JAVA-859: Avoid quadratic ring processing with invalid replication factors.
- [improvement] JAVA-657: Debounce control connection queries.
- [bug] JAVA-784: LoadBalancingPolicy.distance() called before init().
- [new feature] JAVA-828: Make driver-side metadata optional.
- [improvement] JAVA-544: Allow hosts to remain partially up.
- [improvement] JAVA-821, JAVA-822: Remove internal blocking calls and expose async session
  creation.
- [improvement] JAVA-725: Use parallel calls when re-preparing statement on other
  hosts.
- [bug] JAVA-629: Don't use connection timeout for unrelated internal queries.
- [bug] JAVA-892: Fix NPE in speculative executions when metrics disabled.


### 2.1.7.1

- [bug] JAVA-834: Special case check for 'null' string in index_options column.
- [improvement] JAVA-835: Allow accessor methods with less parameters in case
  named bind markers are repeated.


### 2.1.7

- [improvement] JAVA-475: Improve QueryBuilder API for SELECT DISTINCT.
- [improvement] JAVA-715: Make NativeColumnType a top-level class.
- [improvement] JAVA-782: Unify "Target" enum for schema elements.
- [improvement] JAVA-700: Expose ProtocolVersion#toInt.
- [bug] JAVA-542: Handle void return types in accessors.
- [improvement] JAVA-225: Create values() function for Insert builder using List.
- [improvement] JAVA-713: HashMap throws an OOM Exception when logging level is set to TRACE.
- [bug] JAVA-679: Support bind marker in QueryBuilder DELETE's list index.
- [improvement] JAVA-732: Expose KEYS and FULL indexing options in IndexMetadata.
- [improvement] JAVA-589: Allow @Enumerated in Accessor method parameters.
- [improvement] JAVA-554: Allow access to table metadata from Mapper.
- [improvement] JAVA-661: Provide a way to map computed fields.
- [improvement] JAVA-824: Ignore missing columns in mapper.
- [bug] JAVA-724: Preserve default timestamp for retries and speculative executions.
- [improvement] JAVA-738: Use same pool implementation for protocol v2 and v3.
- [improvement] JAVA-677: Support CONTAINS / CONTAINS KEY in QueryBuilder.
- [improvement] JAVA-477/JAVA-540: Add USING options in mapper for delete and save
  operations.
- [improvement] JAVA-473: Add mapper option to configure whether to save null fields.

Merged from 2.0 branch:

- [bug] JAVA-737: DowngradingConsistencyRetryPolicy ignores write timeouts.
- [bug] JAVA-736: Forbid bind marker in QueryBuilder add/append/prepend.
- [bug] JAVA-712: Prevent QueryBuilder.quote() from applying duplicate double quotes.
- [bug] JAVA-688: Prevent QueryBuilder from trying to serialize raw string.
- [bug] JAVA-679: Support bind marker in QueryBuilder DELETE's list index.
- [improvement] JAVA-475: Improve QueryBuilder API for SELECT DISTINCT.
- [improvement] JAVA-225: Create values() function for Insert builder using List.
- [improvement] JAVA-702: Warn when ReplicationStrategy encounters invalid
  replication factors.
- [improvement] JAVA-662: Add PoolingOptions method to set both core and max
  connections.
- [improvement] JAVA-766: Do not include epoll JAR in binary distribution.
- [improvement] JAVA-726: Optimize internal copies of Request objects.
- [bug] JAVA-815: Preserve tracing across retries.
- [improvement] JAVA-709: New RetryDecision.tryNextHost().
- [bug] JAVA-733: Handle function calls and raw strings as non-idempotent in QueryBuilder.


### 2.1.6

Merged from 2.0 branch:

- [new feature] JAVA-584: Add getObject to BoundStatement and Row.
- [improvement] JAVA-419: Improve connection pool resizing algorithm.
- [bug] JAVA-599: Fix race condition between pool expansion and shutdown.
- [improvement] JAVA-622: Upgrade Netty to 4.0.27.
- [improvement] JAVA-562: Coalesce frames before flushing them to the connection.
- [improvement] JAVA-583: Rename threads to indicate that they are for the driver.
- [new feature] JAVA-550: Expose paging state.
- [new feature] JAVA-646: Slow Query Logger.
- [improvement] JAVA-698: Exclude some errors from measurements in LatencyAwarePolicy.
- [bug] JAVA-641: Fix issue when executing a PreparedStatement from another cluster.
- [improvement] JAVA-534: Log keyspace xxx does not exist at WARN level.
- [improvement] JAVA-619: Allow Cluster subclasses to delegate to another instance.
- [new feature] JAVA-669: Expose an API to check for schema agreement after a
  schema-altering statement.
- [improvement] JAVA-692: Make connection and pool creation fully async.
- [improvement] JAVA-505: Optimize connection use after reconnection.
- [improvement] JAVA-617: Remove "suspected" mechanism.
- [improvement] reverts JAVA-425: Don't mark connection defunct on client timeout.
- [new feature] JAVA-561: Speculative query executions.
- [bug] JAVA-666: Release connection before completing the ResultSetFuture.
- [new feature BETA] JAVA-723: Percentile-based variant of query logger and speculative
  executions.
- [bug] JAVA-734: Fix buffer leaks when compression is enabled.
- [improvement] JAVA-756: Use Netty's pooled ByteBufAllocator by default.
- [improvement] JAVA-759: Expose "unsafe" paging state API.
- [bug] JAVA-768: Prevent race during pool initialization.


### 2.1.5

- [bug] JAVA-575: Authorize Null parameter in Accessor method.
- [improvement] JAVA-570: Support C* 2.1.3's nested collections.
- [bug] JAVA-612: Fix checks on mapped collection types.
- [bug] JAVA-672: Fix QueryBuilder.putAll() when the collection contains UDTs.

Merged from 2.0 branch:

- [new feature] JAVA-518: Add AddressTranslater for EC2 multi-region deployment.
- [improvement] JAVA-533: Add connection heartbeat.
- [improvement] JAVA-568: Reduce level of logs on missing rpc_address.
- [improvement] JAVA-312, JAVA-681: Expose node token and range information.
- [bug] JAVA-595: Fix cluster name mismatch check at startup.
- [bug] JAVA-620: Fix guava dependency when using OSGI.
- [bug] JAVA-678: Fix handling of DROP events when ks name is case-sensitive.
- [improvement] JAVA-631: Use List<?> instead of List<Object> in QueryBuilder API.
- [improvement] JAVA-654: Exclude Netty POM from META-INF in shaded JAR.
- [bug] JAVA-655: Quote single quotes contained in table comments in asCQLQuery method.
- [bug] JAVA-684: Empty TokenRange returned in a one token cluster.
- [improvement] JAVA-687: Expose TokenRange#contains.
- [bug] JAVA-614: Prevent race between cancellation and query completion.
- [bug] JAVA-632: Prevent cancel and timeout from cancelling unrelated ResponseHandler if
  streamId was already released and reused.
- [bug] JAVA-642: Fix issue when newly opened pool fails before we could mark the node UP.
- [bug] JAVA-613: Fix unwanted LBP notifications when a contact host is down.
- [bug] JAVA-651: Fix edge cases where a connection was released twice.
- [bug] JAVA-653: Fix edge cases in query cancellation.


### 2.1.4

Merged from 2.0 branch:

- [improvement] JAVA-538: Shade Netty dependency.
- [improvement] JAVA-543: Target schema refreshes more precisely.
- [bug] JAVA-546: Don't check rpc_address for control host.
- [improvement] JAVA-409: Improve message of NoHostAvailableException.
- [bug] JAVA-556: Rework connection reaper to avoid deadlock.
- [bug] JAVA-557: Avoid deadlock when multiple connections to the same host get write
  errors.
- [improvement] JAVA-504: Make shuffle=true the default for TokenAwarePolicy.
- [bug] JAVA-577: Fix bug when SUSPECT reconnection succeeds, but one of the pooled
  connections fails while bringing the node back up.
- [bug] JAVA-419: JAVA-587: Prevent faulty control connection from ignoring reconnecting hosts.
- temporarily revert "Add idle timeout to the connection pool".
- [bug] JAVA-593: Ensure updateCreatedPools does not add pools for suspected hosts.
- [bug] JAVA-594: Ensure state change notifications for a given host are handled serially.
- [bug] JAVA-597: Ensure control connection reconnects when control host is removed.


### 2.1.3

- [bug] JAVA-510: Ignore static fields in mapper.
- [bug] JAVA-509: Fix UDT parsing at init when using the default protocol version.
- [bug] JAVA-495: Fix toString, equals and hashCode on accessor proxies.
- [bug] JAVA-528: Allow empty name on Column and Field annotations.

Merged from 2.0 branch:

- [bug] JAVA-497: Ensure control connection does not trigger concurrent reconnects.
- [improvement] JAVA-472: Keep trying to reconnect on authentication errors.
- [improvement] JAVA-463: Expose close method on load balancing policy.
- [improvement] JAVA-459: Allow load balancing policy to trigger refresh for a single host.
- [bug] JAVA-493: Expose an API to cancel reconnection attempts.
- [bug] JAVA-503: Fix NPE when a connection fails during pool construction.
- [improvement] JAVA-423: Log datacenter name in DCAware policy's init when it is explicitly provided.
- [improvement] JAVA-504: Shuffle the replicas in TokenAwarePolicy.newQueryPlan.
- [improvement] JAVA-507: Make schema agreement wait tuneable.
- [improvement] JAVA-494: Document how to inject the driver metrics into another registry.
- [improvement] JAVA-419: Add idle timeout to the connection pool.
- [bug] JAVA-516: LatencyAwarePolicy does not shutdown executor on invocation of close.
- [improvement] JAVA-451: Throw an exception when DCAwareRoundRobinPolicy is built with
  an explicit but null or empty local datacenter.
- [bug] JAVA-511: Fix check for local contact points in DCAware policy's init.
- [improvement] JAVA-457: Make timeout on saturated pool customizable.
- [improvement] JAVA-521: Downgrade Guava to 14.0.1.
- [bug] JAVA-526: Fix token awareness for case-sensitive keyspaces and tables.
- [bug] JAVA-515: Check maximum number of values passed to SimpleStatement.
- [improvement] JAVA-532: Expose the driver version through the API.
- [improvement] JAVA-522: Optimize session initialization when some hosts are not
  responsive.


### 2.1.2

- [improvement] JAVA-361, JAVA-364, JAVA-467: Support for native protocol v3.
- [bug] JAVA-454: Fix UDT fields of type inet in QueryBuilder.
- [bug] JAVA-455: Exclude transient fields from Frozen checks.
- [bug] JAVA-453: Fix handling of null collections in mapper.
- [improvement] JAVA-452: Make implicit column names case-insensitive in mapper.
- [bug] JAVA-433: Fix named bind markers in QueryBuilder.
- [bug] JAVA-458: Fix handling of BigInteger in object mapper.
- [bug] JAVA-465: Ignore synthetic fields in mapper.
- [improvement] JAVA-451: Throw an exception when DCAwareRoundRobinPolicy is built with
  an explicit but null or empty local datacenter.
- [improvement] JAVA-469: Add backwards-compatible DataType.serialize methods.
- [bug] JAVA-487: Handle null enum fields in object mapper.
- [bug] JAVA-499: Handle null UDT fields in object mapper.

Merged from 2.0 branch:

- [bug] JAVA-449: Handle null pool in PooledConnection.release.
- [improvement] JAVA-425: Defunct connection on request timeout.
- [improvement] JAVA-426: Try next host when we get a SERVER_ERROR.
- [bug] JAVA-449, JAVA-460, JAVA-471: Handle race between query timeout and completion.
- [bug] JAVA-496: Fix DCAwareRoundRobinPolicy datacenter auto-discovery.


### 2.1.1

- [new] JAVA-441: Support for new "frozen" keyword.

Merged from 2.0 branch:

- [bug] JAVA-397: Check cluster name when connecting to a new node.
- [bug] JAVA-326: Add missing CAS delete support in QueryBuilder.
- [bug] JAVA-363: Add collection and data length checks during serialization.
- [improvement] JAVA-329: Surface number of retries in metrics.
- [bug] JAVA-428: Do not use a host when no rpc_address found for it.
- [improvement] JAVA-358: Add ResultSet.wasApplied() for conditional queries.
- [bug] JAVA-349: Fix negative HostConnectionPool open count.
- [improvement] JAVA-436: Log more connection details at trace and debug levels.
- [bug] JAVA-445: Fix cluster shutdown.


### 2.1.0

- [bug] JAVA-408: ClusteringColumn annotation not working with specified ordering.
- [improvement] JAVA-410: Fail BoundStatement if null values are not set explicitly.
- [bug] JAVA-416: Handle UDT and tuples in BuiltStatement.toString.

Merged from 2.0 branch:

- [bug] JAVA-407: Release connections on ResultSetFuture#cancel.
- [bug] JAVA-393: Fix handling of SimpleStatement with values in query builder
  batches.
- [bug] JAVA-417: Ensure pool is properly closed in onDown.
- [bug] JAVA-415: Fix tokenMap initialization at startup.
- [bug] JAVA-418: Avoid deadlock on close.


### 2.1.0-rc1

Merged from 2.0 branch:

- [bug] JAVA-394: Ensure defunct connections are completely closed.
- [bug] JAVA-342, JAVA-390: Fix memory and resource leak on closed Sessions.


### 2.1.0-beta1

- [new] Support for User Defined Types and tuples
- [new] Simple object mapper

Merged from 2.0 branch: everything up to 2.0.3 (included), and the following.

- [improvement] JAVA-204: Better handling of dead connections.
- [bug] JAVA-373: Fix potential NPE in ControlConnection.
- [bug] JAVA-291: Throws NPE when passed null for a contact point.
- [bug] JAVA-315: Avoid LoadBalancingPolicy onDown+onUp at startup.
- [bug] JAVA-343: Avoid classloader leak in Tomcat.
- [bug] JAVA-387: Avoid deadlock in onAdd/onUp.
- [bug] JAVA-377, JAVA-391: Make metadata parsing more lenient.


### 2.0.12.2

- [bug] JAVA-1179: Request objects should be copied when executed.
- [improvement] JAVA-1182: Throw error when synchronous call made on I/O thread.
- [bug] JAVA-1184: Unwrap StatementWrappers when extracting column definitions.


### 2.0.12.1

- [bug] JAVA-994: Don't call on(Up|Down|Add|Remove) methods if Cluster is closed/closing.
- [improvement] JAVA-805: Document that metrics are null until Cluster is initialized.
- [bug] JAVA-1072: Ensure defunct connections are properly evicted from the pool.


### 2.0.12

- [bug] JAVA-950: Fix Cluster.connect with a case-sensitive keyspace.
- [improvement] JAVA-920: Downgrade "error creating pool" message to WARN.
- [bug] JAVA-954: Don't trigger reconnection before initialization complete.
- [improvement] JAVA-914: Avoid rejected tasks at shutdown.
- [improvement] JAVA-921: Add SimpleStatement.getValuesCount().
- [bug] JAVA-901: Move call to connection.release() out of cancelHandler.
- [bug] JAVA-960: Avoid race in control connection shutdown.
- [bug] JAVA-656: Fix NPE in ControlConnection.updateLocationInfo.
- [bug] JAVA-966: Count uninitialized connections in conviction policy.
- [improvement] JAVA-917: Document SSL configuration.
- [improvement] JAVA-652: Add DCAwareRoundRobinPolicy builder.
- [improvement] JAVA-808: Add generic filtering policy that can be used to exclude specific DCs.


### 2.0.11

- [improvement] JAVA-718: Log streamid at the trace level on sending request and receiving response.
- [bug] JAVA-796: Fix SpeculativeExecutionPolicy.init() and close() are never called.
- [improvement] JAVA-710: Suppress unnecessary warning at shutdown.
- [improvement] #340: Allow DNS name with multiple A-records as contact point.
- [bug] JAVA-794: Allow tracing across multiple result pages.
- [bug] JAVA-737: DowngradingConsistencyRetryPolicy ignores write timeouts.
- [bug] JAVA-736: Forbid bind marker in QueryBuilder add/append/prepend.
- [bug] JAVA-712: Prevent QueryBuilder.quote() from applying duplicate double quotes.
- [bug] JAVA-688: Prevent QueryBuilder from trying to serialize raw string.
- [bug] JAVA-679: Support bind marker in QueryBuilder DELETE's list index.
- [improvement] JAVA-475: Improve QueryBuilder API for SELECT DISTINCT.
- [improvement] JAVA-225: Create values() function for Insert builder using List.
- [improvement] JAVA-702: Warn when ReplicationStrategy encounters invalid
  replication factors.
- [improvement] JAVA-662: Add PoolingOptions method to set both core and max
  connections.
- [improvement] JAVA-766: Do not include epoll JAR in binary distribution.
- [improvement] JAVA-726: Optimize internal copies of Request objects.
- [bug] JAVA-815: Preserve tracing across retries.
- [improvement] JAVA-709: New RetryDecision.tryNextHost().
- [bug] JAVA-733: Handle function calls and raw strings as non-idempotent in QueryBuilder.
- [improvement] JAVA-765: Provide API to retrieve values of a Parameterized SimpleStatement.
- [improvement] JAVA-827: implement UPDATE .. IF EXISTS in QueryBuilder.
- [improvement] JAVA-618: Randomize contact points list to prevent hotspots.
- [improvement] JAVA-720: Surface the coordinator used on query failure.
- [bug] JAVA-792: Handle contact points removed during init.
- [improvement] JAVA-719: Allow PlainTextAuthProvider to change its credentials at runtime.
- [new feature] JAVA-151: Make it possible to register for SchemaChange Events.
- [improvement] JAVA-861: Downgrade "Asked to rebuild table" log from ERROR to INFO level.
- [improvement] JAVA-797: Provide an option to prepare statements only on one node.
- [improvement] JAVA-658: Provide an option to not re-prepare all statements in onUp.
- [improvement] JAVA-853: Customizable creation of netty timer.
- [bug] JAVA-859: Avoid quadratic ring processing with invalid replication factors.
- [improvement] JAVA-657: Debounce control connection queries.
- [bug] JAVA-784: LoadBalancingPolicy.distance() called before init().
- [new feature] JAVA-828: Make driver-side metadata optional.
- [improvement] JAVA-544: Allow hosts to remain partially up.
- [improvement] JAVA-821, JAVA-822: Remove internal blocking calls and expose async session
  creation.
- [improvement] JAVA-725: Use parallel calls when re-preparing statement on other
  hosts.
- [bug] JAVA-629: Don't use connection timeout for unrelated internal queries.
- [bug] JAVA-892: Fix NPE in speculative executions when metrics disabled.

Merged from 2.0.10_fixes branch:

- [improvement] JAVA-756: Use Netty's pooled ByteBufAllocator by default.
- [improvement] JAVA-759: Expose "unsafe" paging state API.
- [bug] JAVA-767: Fix getObject by name.
- [bug] JAVA-768: Prevent race during pool initialization.


### 2.0.10.1

- [improvement] JAVA-756: Use Netty's pooled ByteBufAllocator by default.
- [improvement] JAVA-759: Expose "unsafe" paging state API.
- [bug] JAVA-767: Fix getObject by name.
- [bug] JAVA-768: Prevent race during pool initialization.


### 2.0.10

- [new feature] JAVA-518: Add AddressTranslater for EC2 multi-region deployment.
- [improvement] JAVA-533: Add connection heartbeat.
- [improvement] JAVA-568: Reduce level of logs on missing rpc_address.
- [improvement] JAVA-312, JAVA-681: Expose node token and range information.
- [bug] JAVA-595: Fix cluster name mismatch check at startup.
- [bug] JAVA-620: Fix guava dependency when using OSGI.
- [bug] JAVA-678: Fix handling of DROP events when ks name is case-sensitive.
- [improvement] JAVA-631: Use List<?> instead of List<Object> in QueryBuilder API.
- [improvement] JAVA-654: Exclude Netty POM from META-INF in shaded JAR.
- [bug] JAVA-655: Quote single quotes contained in table comments in asCQLQuery method.
- [bug] JAVA-684: Empty TokenRange returned in a one token cluster.
- [improvement] JAVA-687: Expose TokenRange#contains.
- [new feature] JAVA-547: Expose values of BoundStatement.
- [new feature] JAVA-584: Add getObject to BoundStatement and Row.
- [improvement] JAVA-419: Improve connection pool resizing algorithm.
- [bug] JAVA-599: Fix race condition between pool expansion and shutdown.
- [improvement] JAVA-622: Upgrade Netty to 4.0.27.
- [improvement] JAVA-562: Coalesce frames before flushing them to the connection.
- [improvement] JAVA-583: Rename threads to indicate that they are for the driver.
- [new feature] JAVA-550: Expose paging state.
- [new feature] JAVA-646: Slow Query Logger.
- [improvement] JAVA-698: Exclude some errors from measurements in LatencyAwarePolicy.
- [bug] JAVA-641: Fix issue when executing a PreparedStatement from another cluster.
- [improvement] JAVA-534: Log keyspace xxx does not exist at WARN level.
- [improvement] JAVA-619: Allow Cluster subclasses to delegate to another instance.
- [new feature] JAVA-669: Expose an API to check for schema agreement after a
  schema-altering statement.
- [improvement] JAVA-692: Make connection and pool creation fully async.
- [improvement] JAVA-505: Optimize connection use after reconnection.
- [improvement] JAVA-617: Remove "suspected" mechanism.
- [improvement] reverts JAVA-425: Don't mark connection defunct on client timeout.
- [new feature] JAVA-561: Speculative query executions.
- [bug] JAVA-666: Release connection before completing the ResultSetFuture.
- [new feature BETA] JAVA-723: Percentile-based variant of query logger and speculative
  executions.
- [bug] JAVA-734: Fix buffer leaks when compression is enabled.

Merged from 2.0.9_fixes branch:

- [bug] JAVA-614: Prevent race between cancellation and query completion.
- [bug] JAVA-632: Prevent cancel and timeout from cancelling unrelated ResponseHandler if
  streamId was already released and reused.
- [bug] JAVA-642: Fix issue when newly opened pool fails before we could mark the node UP.
- [bug] JAVA-613: Fix unwanted LBP notifications when a contact host is down.
- [bug] JAVA-651: Fix edge cases where a connection was released twice.
- [bug] JAVA-653: Fix edge cases in query cancellation.


### 2.0.9.2

- [bug] JAVA-651: Fix edge cases where a connection was released twice.
- [bug] JAVA-653: Fix edge cases in query cancellation.


### 2.0.9.1

- [bug] JAVA-614: Prevent race between cancellation and query completion.
- [bug] JAVA-632: Prevent cancel and timeout from cancelling unrelated ResponseHandler if
  streamId was already released and reused.
- [bug] JAVA-642: Fix issue when newly opened pool fails before we could mark the node UP.
- [bug] JAVA-613: Fix unwanted LBP notifications when a contact host is down.


### 2.0.9

- [improvement] JAVA-538: Shade Netty dependency.
- [improvement] JAVA-543: Target schema refreshes more precisely.
- [bug] JAVA-546: Don't check rpc_address for control host.
- [improvement] JAVA-409: Improve message of NoHostAvailableException.
- [bug] JAVA-556: Rework connection reaper to avoid deadlock.
- [bug] JAVA-557: Avoid deadlock when multiple connections to the same host get write
  errors.
- [improvement] JAVA-504: Make shuffle=true the default for TokenAwarePolicy.
- [bug] JAVA-577: Fix bug when SUSPECT reconnection succeeds, but one of the pooled
  connections fails while bringing the node back up.
- [bug] JAVA-419: JAVA-587: Prevent faulty control connection from ignoring reconnecting hosts.
- temporarily revert "Add idle timeout to the connection pool".
- [bug] JAVA-593: Ensure updateCreatedPools does not add pools for suspected hosts.
- [bug] JAVA-594: Ensure state change notifications for a given host are handled serially.
- [bug] JAVA-597: Ensure control connection reconnects when control host is removed.


### 2.0.8

- [bug] JAVA-526: Fix token awareness for case-sensitive keyspaces and tables.
- [bug] JAVA-515: Check maximum number of values passed to SimpleStatement.
- [improvement] JAVA-532: Expose the driver version through the API.
- [improvement] JAVA-522: Optimize session initialization when some hosts are not
  responsive.


### 2.0.7

- [bug] JAVA-449: Handle null pool in PooledConnection.release.
- [improvement] JAVA-425: Defunct connection on request timeout.
- [improvement] JAVA-426: Try next host when we get a SERVER_ERROR.
- [bug] JAVA-449, JAVA-460, JAVA-471: Handle race between query timeout and completion.
- [bug] JAVA-496: Fix DCAwareRoundRobinPolicy datacenter auto-discovery.
- [bug] JAVA-497: Ensure control connection does not trigger concurrent reconnects.
- [improvement] JAVA-472: Keep trying to reconnect on authentication errors.
- [improvement] JAVA-463: Expose close method on load balancing policy.
- [improvement] JAVA-459: Allow load balancing policy to trigger refresh for a single host.
- [bug] JAVA-493: Expose an API to cancel reconnection attempts.
- [bug] JAVA-503: Fix NPE when a connection fails during pool construction.
- [improvement] JAVA-423: Log datacenter name in DCAware policy's init when it is explicitly provided.
- [improvement] JAVA-504: Shuffle the replicas in TokenAwarePolicy.newQueryPlan.
- [improvement] JAVA-507: Make schema agreement wait tuneable.
- [improvement] JAVA-494: Document how to inject the driver metrics into another registry.
- [improvement] JAVA-419: Add idle timeout to the connection pool.
- [bug] JAVA-516: LatencyAwarePolicy does not shutdown executor on invocation of close.
- [improvement] JAVA-451: Throw an exception when DCAwareRoundRobinPolicy is built with
  an explicit but null or empty local datacenter.
- [bug] JAVA-511: Fix check for local contact points in DCAware policy's init.
- [improvement] JAVA-457: Make timeout on saturated pool customizable.
- [improvement] JAVA-521: Downgrade Guava to 14.0.1.


### 2.0.6

- [bug] JAVA-397: Check cluster name when connecting to a new node.
- [bug] JAVA-326: Add missing CAS delete support in QueryBuilder.
- [bug] JAVA-363: Add collection and data length checks during serialization.
- [improvement] JAVA-329: Surface number of retries in metrics.
- [bug] JAVA-428: Do not use a host when no rpc_address found for it.
- [improvement] JAVA-358: Add ResultSet.wasApplied() for conditional queries.
- [bug] JAVA-349: Fix negative HostConnectionPool open count.
- [improvement] JAVA-436: Log more connection details at trace and debug levels.
- [bug] JAVA-445: Fix cluster shutdown.
- [improvement] JAVA-439: Expose child policy in chainable load balancing policies.


### 2.0.5

- [bug] JAVA-407: Release connections on ResultSetFuture#cancel.
- [bug] JAVA-393: Fix handling of SimpleStatement with values in query builder
  batches.
- [bug] JAVA-417: Ensure pool is properly closed in onDown.
- [bug] JAVA-415: Fix tokenMap initialization at startup.
- [bug] JAVA-418: Avoid deadlock on close.


### 2.0.4

- [improvement] JAVA-204: Better handling of dead connections.
- [bug] JAVA-373: Fix potential NPE in ControlConnection.
- [bug] JAVA-291: Throws NPE when passed null for a contact point.
- [bug] JAVA-315: Avoid LoadBalancingPolicy onDown+onUp at startup.
- [bug] JAVA-343: Avoid classloader leak in Tomcat.
- [bug] JAVA-387: Avoid deadlock in onAdd/onUp.
- [bug] JAVA-377, JAVA-391: Make metadata parsing more lenient.
- [bug] JAVA-394: Ensure defunct connections are completely closed.
- [bug] JAVA-342, JAVA-390: Fix memory and resource leak on closed Sessions.


### 2.0.3

- [new] The new AbsractSession makes mocking of Session easier.
- [new] JAVA-309: Allow to trigger a refresh of connected hosts.
- [new] JAVA-265: New Session#getState method allows to grab information on
  which nodes a session is connected to.
- [new] JAVA-327: Add QueryBuilder syntax for tuples in where clauses (syntax
  introduced in Cassandra 2.0.6).
- [improvement] JAVA-359: Properly validate arguments of PoolingOptions methods.
- [bug] JAVA-368: Fix bogus rejection of BigInteger in 'execute with values'.
- [bug] JAVA-367: Signal connection failure sooner to avoid missing them.
- [bug] JAVA-337: Throw UnsupportedOperationException for protocol batch
  setSerialCL.

Merged from 1.0 branch:

- [bug] JAVA-325: Fix periodic reconnection to down hosts.


### 2.0.2

- [api] The type of the map key returned by NoHostAvailable#getErrors has changed from
  InetAddress to InetSocketAddress. Same for Initializer#getContactPoints return and
  for AuthProvider#newAuthenticator.
- [api] JAVA-296: The default load balacing policy is now DCAwareRoundRobinPolicy, and the local
  datacenter is automatically picked based on the first connected node. Furthermore,
  the TokenAwarePolicy is also used by default.
- [new] JAVA-145: New optional AddressTranslater.
- [bug] JAVA-321: Don't remove quotes on keyspace in the query builder.
- [bug] JAVA-320: Fix potential NPE while cluster undergo schema changes.
- [bug] JAVA-319: Fix thread-safety of page fetching.
- [bug] JAVA-318: Fix potential NPE using fetchMoreResults.

Merged from 1.0 branch:

- [new] JAVA-179: Expose the name of the partitioner in use in the cluster metadata.
- [new] Add new WhiteListPolicy to limit the nodes connected to a particular list.
- [improvement] JAVA-289: Do not hop DC for LOCAL_* CL in DCAwareRoundRobinPolicy.
- [bug] JAVA-313: Revert back to longs for dates in the query builder.
- [bug] JAVA-314: Don't reconnect to nodes ignored by the load balancing policy.


### 2.0.1

- [improvement] JAVA-278: Handle the static columns introduced in Cassandra 2.0.6.
- [improvement] JAVA-208: Add Cluster#newSession method to create Session without connecting
  right away.
- [bug] JAVA-279: Add missing iso8601 patterns for parsing dates.
- [bug] Properly parse BytesType as the blob type.
- [bug] JAVA-280: Potential NPE when parsing schema of pre-CQL tables of C* 1.2 nodes.

Merged from 1.0 branch:

- [bug] JAVA-275: LatencyAwarePolicy.Builder#withScale doesn't set the scale.
- [new] JAVA-114: Add methods to check if a Cluster/Session instance has been closed already.


### 2.0.0

- [api] JAVA-269: Case sensitive identifier by default in Metadata.
- [bug] JAVA-274: Fix potential NPE in Cluster#connect.

Merged from 1.0 branch:

- [bug] JAVA-263: Always return the PreparedStatement object that is cache internally.
- [bug] JAVA-261: Fix race when multiple connect are done in parallel.
- [bug] JAVA-270: Don't connect at all to nodes that are ignored by the load balancing
  policy.


### 2.0.0-rc3

- [improvement] The protocol version 1 is now supported (features only supported by the
  version 2 of the protocol throw UnsupportedFeatureException).
- [improvement] JAVA-195: Make most main objects interface to facilitate testing/mocking.
- [improvement] Adds new getStatements and clear methods to BatchStatement.
- [api] JAVA-247: Renamed shutdown to closeAsync and ShutdownFuture to CloseFuture. Clustering
  and Session also now implement Closeable.
- [bug] JAVA-232: Fix potential thread leaks when shutting down Metrics.
- [bug] JAVA-231: Fix potential NPE in HostConnectionPool.
- [bug] JAVA-244: Avoid NPE when node is in an unconfigured DC.
- [bug] JAVA-258: Don't block for scheduled reconnections on Cluster#close.

Merged from 1.0 branch:

- [new] JAVA-224: Added Session#prepareAsync calls.
- [new] JAVA-249: Added Cluster#getLoggedKeyspace.
- [improvement] Avoid preparing a statement multiple time per host with multiple sessions.
- [bug] JAVA-255: Make sure connections are returned to the right pools.
- [bug] JAVA-264: Use date string in query build to work-around CASSANDRA-6718.


### 2.0.0-rc2

- [new] JAVA-207: Add LOCAL_ONE consistency level support (requires using C* 2.0.2+).
- [bug] JAVA-219: Fix parsing of counter types.
- [bug] JAVA-218: Fix missing whitespace for IN clause in the query builder.
- [bug] JAVA-221: Fix replicas computation for token aware balancing.

Merged from 1.0 branch:

- [bug] JAVA-213: Fix regression from JAVA-201.
- [improvement] New getter to obtain a snapshot of the scores maintained by
  LatencyAwarePolicy.


### 2.0.0-rc1

- [new] JAVA-199: Mark compression dependencies optional in maven.
- [api] Renamed TableMetadata#getClusteringKey to TableMetadata#getClusteringColumns.

Merged from 1.0 branch:

- [new] JAVA-142: OSGi bundle.
- [improvement] JAVA-205: Make collections returned by Row immutable.
- [improvement] JAVA-203: Limit internal thread pool size.
- [bug] JAVA-201: Don't retain unused PreparedStatement in memory.
- [bug] Add missing clustering order info in TableMetadata
- [bug] JAVA-196: Allow bind markers for collections in the query builder.


### 2.0.0-beta2

- [api] BoundStatement#setX(String, X) methods now set all values (if there is
  more than one) having the provided name, not just the first occurence.
- [api] The Authenticator interface now has a onAuthenticationSuccess method that
  allows to handle the potential last token sent by the server.
- [new] The query builder don't serialize large values to strings anymore by
  default by making use the new ability to send values alongside the query string.
- [new] JAVA-140: The query builder has been updated for new CQL features.
- [bug] Fix exception when a conditional write timeout C* side.
- [bug] JAVA-182: Ensure connection is created when Cluster metadata are asked for.
- [bug] JAVA-187: Fix potential NPE during authentication.


### 2.0.0-beta1

- [api] The 2.0 version is an API-breaking upgrade of the driver. While most
  of the breaking changes are minor, there are too numerous to be listed here
  and you are encouraged to look at the Upgrade_guide_to_2.0 file that describe
  those changes in details.
- [new] LZ4 compression is supported for the protocol.
- [new] JAVA-39: The driver does not depend on cassandra-all anymore.
- [new] New BatchStatement class allows to execute batch other statements.
- [new] Large ResultSet are now paged (incrementally fetched) by default.
- [new] SimpleStatement support values for bind-variables, to allow
  prepare+execute behavior with one roundtrip.
- [new] Query parameters defaults (Consistency level, page size, ...) can be
  configured globally.
- [new] New Cassandra 2.0 SERIAL and LOCAL_SERIAL consistency levels are
  supported.
- [new] JAVA-116: Cluster#shutdown now waits for ongoing queries to complete by default.
- [new] Generic authentication through SASL is now exposed.
- [bug] JAVA-88: TokenAwarePolicy now takes all replica into account, instead of only the
  first one.


### 1.0.5

- [new] JAVA-142: OSGi bundle.
- [new] JAVA-207: Add support for ConsistencyLevel.LOCAL_ONE; note that this
  require Cassandra 1.2.12+.
- [improvement] JAVA-205: Make collections returned by Row immutable.
- [improvement] JAVA-203: Limit internal thread pool size.
- [improvement] New getter to obtain a snapshot of the scores maintained by
  LatencyAwarePolicy.
- [improvement] JAVA-222: Avoid synchronization when getting codec for collection
  types.
- [bug] JAVA-201, JAVA-213: Don't retain unused PreparedStatement in memory.
- [bug] Add missing clustering order info in TableMetadata
- [bug] JAVA-196: Allow bind markers for collections in the query builder.


### 1.0.4

- [api] JAVA-163: The Cluster.Builder#poolingOptions and Cluster.Builder#socketOptions
  are now deprecated. They are replaced by the new withPoolingOptions and
  withSocketOptions methods.
- [new] JAVA-129: A new LatencyAwarePolicy wrapping policy has been added, allowing to
  add latency awareness to a wrapped load balancing policy.
- [new] JAVA-161: Cluster.Builder#deferInitialization: Allow defering cluster initialization.
- [new] JAVA-117: Add truncate statement in query builder.
- [new] JAVA-106: Support empty IN in the query builder.
- [bug] JAVA-166: Fix spurious "No current pool set; this should not happen" error
  message.
- [bug] JAVA-184: Fix potential overflow in RoundRobinPolicy and correctly errors if
  a balancing policy throws.
- [bug] Don't release Stream ID for timeouted queries (unless we do get back
  the response)
- [bug] Correctly escape identifiers and use fully qualified table names when
  exporting schema as string.


### 1.0.3

- [api] The query builder now correctly throw an exception when given a value
  of a type it doesn't know about.
- [new] SocketOptions#setReadTimeout allows to set a timeout on how long we
  wait for the answer of one node. See the javadoc for more details.
- [new] New Session#prepare method that takes a Statement.
- [bug] JAVA-143: Always take per-query CL, tracing, etc. into account for QueryBuilder
  statements.
- [bug] Temporary fixup for TimestampType when talking to C* 2.0 nodes.


### 1.0.2

- [api] Host#getMonitor and all Host.HealthMonitor methods have been
  deprecated. The new Host#isUp method is now prefered to the method
  in the monitor and you should now register Host.StateListener against
  the Cluster object directly (registering against a host HealthMonitor
  was much more limited anyway).
- [new] JAVA-92: New serialize/deserialize methods in DataType to serialize/deserialize
  values to/from bytes.
- [new] JAVA-128: New getIndexOf() method in ColumnDefinitions to find the index of
  a given column name.
- [bug] JAVA-131: Fix a bug when thread could get blocked while setting the current
  keyspace.
- [bug] JAVA-136: Quote inet addresses in the query builder since CQL3 requires it.


### 1.0.1

- [api] JAVA-100: Function call handling in the query builder has been modified in a
  backward incompatible way. Function calls are not parsed from string values
  anymore as this wasn't safe. Instead the new 'fcall' method should be used.
- [api] Some typos in method names in PoolingOptions have been fixed in a
  backward incompatible way before the API get widespread.
- [bug] JAVA-123: Don't destroy composite partition key with BoundStatement and
  TokenAwarePolicy.
- [new] null values support in the query builder.
- [new] JAVA-5: SSL support (requires C* >= 1.2.1).
- [new] JAVA-113: Allow generating unlogged batch in the query builder.
- [improvement] Better error message when no host are available.
- [improvement] Improves performance of the stress example application been.


### 1.0.0

- [api] The AuthInfoProvider has be (temporarily) removed. Instead, the
  Cluster builder has a new withCredentials() method to provide a username
  and password for use with Cassandra's PasswordAuthenticator. Custom
  authenticator will be re-introduced in a future version but are not
  supported at the moment.
- [api] The isMetricsEnabled() method in Configuration has been replaced by
  getMetricsOptions(). An option to disabled JMX reporting (on by default)
  has been added.
- [bug] JAVA-91: Don't make default load balancing policy a static singleton since it
  is stateful.


### 1.0.0-RC1

- [new] JAVA-79: Null values are now supported in BoundStatement (but you will need at
  least Cassandra 1.2.3 for it to work). The API of BoundStatement has been
  slightly changed so that not binding a variable is not an error anymore,
  the variable is simply considered null by default. The isReady() method has
  been removed.
- [improvement] JAVA-75: The Cluster/Session shutdown methods now properly block until
  the shutdown is complete. A version with at timeout has been added.
- [bug] JAVA-44: Fix use of CQL3 functions in the query builder.
- [bug] JAVA-77: Fix case where multiple schema changes too quickly wouldn't work
  (only triggered when 0.0.0.0 was used for the rpc_address on the Cassandra
  nodes).
- [bug] JAVA-72: Fix IllegalStateException thrown due to a reconnection made on an I/O
  thread.
- [bug] JAVA-82: Correctly reports errors during authentication phase.


### 1.0.0-beta2

- [new] JAVA-51, JAVA-60, JAVA-58: Support blob constants, BigInteger, BigDecimal and counter batches in
  the query builder.
- [new] JAVA-61: Basic support for custom CQL3 types.
- [new] JAVA-65: Add "execution infos" for a result set (this also move the query
  trace in the new ExecutionInfos object, so users of beta1 will have to
  update).
- [bug] JAVA-62: Fix failover bug in DCAwareRoundRobinPolicy.
- [bug] JAVA-66: Fix use of bind markers for routing keys in the query builder.


### 1.0.0-beta1

- initial release<|MERGE_RESOLUTION|>--- conflicted
+++ resolved
@@ -4,13 +4,10 @@
 
 ### 4.10.0 (in progress)
 
-<<<<<<< HEAD
 - [bug] JAVA-2911: Prevent control connection from scheduling too many reconnections
-=======
 - [bug] JAVA-2902: Consider computed values when validating constructors for immutable entities
 - [new feature] JAVA-2899: Re-introduce cross-DC failover in driver 4
 - [new feature] JAVA-2900: Re-introduce consistency downgrading retries
->>>>>>> e5f174db
 - [new feature] JAVA-2903: BlockHound integration
 - [improvement] JAVA-2877: Allow skipping validation for individual mapped entities
 - [improvement] JAVA-2871: Allow keyspace exclusions in the metadata, and exclude system keyspaces
