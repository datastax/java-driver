--- conflicted
+++ resolved
@@ -4,13 +4,10 @@
 
 ### 4.3.0 (in progress)
 
-<<<<<<< HEAD
 - [improvement] JAVA-2444: Add method setRoutingKey(ByteBuffer...) to StatementBuilder
-=======
 - [bug] JAVA-2470: Fix Session.OSS_DRIVER_COORDINATES for shaded JAR
 - [improvement] JAVA-2452: Allow "none" as a compression option
 - [improvement] JAVA-2419: Allow registration of user codecs at runtime
->>>>>>> a410b52e
 - [documentation] JAVA-2384: Add quick overview section to each manual page
 - [documentation] JAVA-2412: Cover DDL query debouncing in FAQ and upgrade guide
 - [documentation] JAVA-2416: Update paging section in the manual
