--- conflicted
+++ resolved
@@ -2,14 +2,10 @@
 
 <!-- Note: contrary to 3.x, insert new entries *first* in their section -->
 
-<<<<<<< HEAD
 ### 4.11.1
+
 - [bug] JAVA-2936: Support Protocol V6
-=======
-### 4.12.0 (in progress)
-
 - [bug] JAVA-2934: Handle empty non-final pages in ReactiveResultSetSubscription
->>>>>>> b7e384ea
 
 ### 4.11.0
 
