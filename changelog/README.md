--- conflicted
+++ resolved
@@ -4,13 +4,10 @@
 
 ### 4.11.0 (in progress)
 
-<<<<<<< HEAD
 - [improvement] JAVA-2929: Revisit node-level metric eviction
-=======
 - [new feature] JAVA-2830: Add mapper support for Java streams
 - [bug] JAVA-2928: Generate counter increment/decrement constructs compatible with legacy C* 
   versions
->>>>>>> ad278f50
 - [new feature] JAVA-2872: Ability to customize metric names and tags
 - [bug] JAVA-2925: Consider protocol version unsupported when server requires USE_BETA flag for it
 - [improvement] JAVA-2704: Remove protocol v5 beta status, add v6-beta
