## Changelog

<!-- Note: contrary to 3.x, insert new entries *first* in their section -->

### 4.8.0 (in progress)

<<<<<<< HEAD
- [bug] JAVA-2331: Unregister old metrics when a node gets removed or changes RPC address
=======
- [improvement] JAVA-2850: Ignore credentials in secure connect bundle [DataStax Astra]
>>>>>>> 571fcfca
- [improvement] JAVA-2813: Don't fail when secure bundle is specified together with other options
- [bug] JAVA-2800: Exclude SLF4J from mapper-processor dependencies
- [new feature] JAVA-2819: Add DriverConfigLoader.fromString
- [improvement] JAVA-2431: Set all occurrences when bound variables are used multiple times
- [improvement] JAVA-2829: Log protocol negotiation messages at DEBUG level
- [bug] JAVA-2846: Give system properties the highest precedence in DefaultDriverConfigLoader
- [new feature] JAVA-2691: Provide driver 4 support for extra codecs
- [improvement] Allow injection of CodecRegistry on session builder
- [improvement] JAVA-2828: Add safe paging state wrapper
- [bug] JAVA-2835: Correctly handle unresolved addresses in DefaultEndPoint.equals
- [bug] JAVA-2838: Avoid ConcurrentModificationException when closing connection
- [bug] JAVA-2837: make StringCodec strict about unicode in ascii

### 4.7.2

- [bug] JAVA-2821: Can't connect to DataStax Astra using driver 4.7.x

### 4.7.1

- [bug] JAVA-2818: Remove root path only after merging non-programmatic configs

### 4.7.0

- [improvement] JAVA-2301: Introduce OSGi tests for the mapper
- [improvement] JAVA-2658: Refactor OSGi tests
- [bug] JAVA-2657: Add ability to specify the class loader to use for application-specific classpath resources
- [improvement] JAVA-2803: Add Graal substitutions for protocol compression
- [documentation] JAVA-2666: Document BOM and driver modules
- [documentation] JAVA-2613: Improve connection pooling documentation
- [new feature] JAVA-2793: Add composite config loader
- [new feature] JAVA-2792: Allow custom results in the mapper
- [improvement] JAVA-2663: Add Graal substitutions for native functions
- [improvement] JAVA-2747: Revisit semantics of Statement.setExecutionProfile/Name

### 4.6.1

- [bug] JAVA-2676: Don't reschedule write coalescer after empty runs

### 4.6.0

- [improvement] JAVA-2741: Make keyspace/table metadata impls serializable
- [bug] JAVA-2740: Extend peer validity check to include datacenter, rack and tokens
- [bug] JAVA-2744: Recompute token map when node is added
- [new feature] JAVA-2614: Provide a utility to emulate offset paging on the client side
- [new feature] JAVA-2718: Warn when the number of sessions exceeds a configurable threshold
- [improvement] JAVA-2664: Add a callback to inject the session in listeners
- [bug] JAVA-2698: TupleCodec and UdtCodec give wrong error message when parsing fails
- [improvement] JAVA-2435: Add automatic-module-names to the manifests
- [new feature] JAVA-2054: Add now_in_seconds to protocol v5 query messages
- [bug] JAVA-2711: Fix handling of UDT keys in the mapper
- [improvement] JAVA-2631: Add getIndex() shortcuts to TableMetadata
- [improvement] JAVA-2679: Add port information to QueryTrace and TraceEvent
- [improvement] JAVA-2184: Refactor DescribeIT to improve maintainability
- [new feature] JAVA-2600: Add map-backed config loader
- [new feature] JAVA-2105: Add support for transient replication
- [new feature] JAVA-2670: Provide base class for mapped custom codecs
- [new feature] JAVA-2633: Add execution profile argument to DAO mapper factory methods
- [improvement] JAVA-2667: Add ability to fail the build when integration tests fail
- [bug] JAVA-1861: Add Metadata.getClusterName()

### 4.5.1

- [bug] JAVA-2673: Fix mapper generated code for UPDATE with TTL and IF condition

### 4.5.0

- [bug] JAVA-2654: Make AdminRequestHandler handle integer serialization
- [improvement] JAVA-2618: Improve error handling in request handlers
- [new feature] JAVA-2064: Add support for DSE 6.8 graph options in schema builder
- [documentation] JAVA-2559: Fix GraphNode javadocs
- [improvement] JAVA-2281: Extend GraphBinaryDataTypesTest to other graph protocols
- [new feature] JAVA-2498: Add support for reactive graph queries
- [bug] JAVA-2572: Prevent race conditions when cancelling a continuous paging query
- [improvement] JAVA-2566: Introduce specific metrics for Graph queries
- [improvement] JAVA-2556: Make ExecutionInfo compatible with any Request type
- [improvement] JAVA-2571: Revisit usages of DseGraph.g
- [improvement] JAVA-2558: Revisit GraphRequestHandler
- [bug] JAVA-2508: Preserve backward compatibility in schema metadata types
- [bug] JAVA-2465: Avoid requesting 0 page when executing continuous paging queries
- [improvement] JAVA-2472: Enable speculative executions for paged graph queries
- [improvement] JAVA-1579: Change default result format to latest GraphSON format
- [improvement] JAVA-2496: Revisit timeouts for paged graph queries
- [bug] JAVA-2510: Fix GraphBinaryDataTypesTest Codec registry initialization
- [bug] JAVA-2492: Parse edge metadata using internal identifiers
- [improvement] JAVA-2282: Remove GraphSON3 support
- [new feature] JAVA-2098: Add filter predicates for collections
- [improvement] JAVA-2245: Rename graph engine Legacy to Classic and Modern to Core
- [new feature] JAVA-2099: Enable Paging Through DSE Driver for Gremlin Traversals (2.x)
- [new feature] JAVA-1898: Expose new table-level graph metadata
- [bug] JAVA-2642: Fix default value of max-orphan-requests
- [bug] JAVA-2644: Revisit channel selection when pool size > 1
- [bug] JAVA-2630: Correctly handle custom classes in IndexMetadata.describe
- [improvement] JAVA-1556: Publish Maven Bill Of Materials POM
- [improvement] JAVA-2637: Bump Netty to 4.1.45
- [bug] JAVA-2617: Reinstate generation of deps.txt for Insights
- [new feature] JAVA-2625: Provide user-friendly programmatic configuration for kerberos
- [improvement] JAVA-2624: Expose a config option for the connect timeout
- [improvement] JAVA-2592: Make reload support parameterizable for DefaultDriverConfigLoader
- [new feature] JAVA-2263: Add optional schema validation to the mapper

### 4.4.0

This version brings in all functionality that was formerly only in the DataStax Enterprise driver, 
such as the built-in support for reactive programming. Going forward, all new features will be 
implemented in this single driver (for past DataStax Enterprise driver versions before the merge,
refer to the [DSE driver
changelog](https://docs.datastax.com/en/developer/java-driver-dse/latest/changelog/)).

- [documentation] JAVA-2607: Improve visibility of driver dependencies section
- [documentation] JAVA-1975: Document the importance of using specific TinkerPop version
- [improvement] JAVA-2529: Standardize optional/excludable dependency checks
- [bug] JAVA-2598: Do not use context class loader when attempting to load classes
- [improvement] JAVA-2582: Don't propagate a future into SchemaQueriesFactory
- [documentation] JAVA-2542: Improve the javadocs of methods in CqlSession
- [documentation] JAVA-2609: Add docs for proxy authentication to unified driver
- [improvement] JAVA-2554: Improve efficiency of InsightsClient by improving supportsInsights check
- [improvement] JAVA-2601: Inject Google Tag Manager scripts in generated API documentation
- [improvement] JAVA-2551: Improve support for DETERMINISTIC and MONOTONIC functions
- [documentation] JAVA-2446: Revisit continuous paging javadocs
- [improvement] JAVA-2550: Remove warnings in ContinuousCqlRequestHandler when coordinator is not replica
- [improvement] JAVA-2569: Make driver compatible with Netty < 4.1.34 again
- [improvement] JAVA-2541: Improve error messages during connection initialization
- [improvement] JAVA-2530: Expose shortcuts for name-based UUIDs
- [improvement] JAVA-2547: Add method DriverConfigLoader.fromPath
- [improvement] JAVA-2528: Store suppressed exceptions in AllNodesFailedException
- [new feature] JAVA-2581: Add query builder support for indexed list assignments
- [improvement] JAVA-2596: Consider collection removals as idempotent in query builder
- [bug] JAVA-2555: Generate append/prepend constructs compatible with legacy C* versions
- [bug] JAVA-2584: Ensure codec registry is able to create codecs for collections of UDTs and tuples
- [bug] JAVA-2583: IS NOT NULL clause should be idempotent
- [improvement] JAVA-2442: Don't check for schema agreement twice when completing a DDL query
- [improvement] JAVA-2473: Don't reconnect control connection if protocol is downgraded
- [bug] JAVA-2556: Make ExecutionInfo compatible with any Request type
- [new feature] JAVA-2532: Add BoundStatement ReturnType for insert, update, and delete DAO methods
- [improvement] JAVA-2107: Add XML formatting plugin
- [bug] JAVA-2527: Allow AllNodesFailedException to accept more than one error per node
- [improvement] JAVA-2546: Abort schema refresh if a query fails

### 4.3.1

- [bug] JAVA-2557: Accept any negative length when decoding elements of tuples and UDTs

### 4.3.0

- [improvement] JAVA-2497: Ensure nodes and exceptions are serializable
- [bug] JAVA-2464: Fix initial schema refresh when reconnect-on-init is enabled
- [improvement] JAVA-2516: Enable hostname validation with Cloud
- [documentation]: JAVA-2460: Document how to determine the local DC
- [improvement] JAVA-2476: Improve error message when codec registry inspects a collection with a
  null element
- [documentation] JAVA-2509: Mention file-based approach for Cloud configuration in the manual
- [improvement] JAVA-2447: Mention programmatic local DC method in Default LBP error message
- [improvement] JAVA-2459: Improve extensibility of existing load balancing policies
- [documentation] JAVA-2428: Add developer docs
- [documentation] JAVA-2503: Migrate Cloud "getting started" page to driver manual
- [improvement] JAVA-2484: Add errors for cloud misconfiguration
- [improvement] JAVA-2490: Allow to read the secure bundle from an InputStream
- [new feature] JAVA-2478: Allow to provide the secure bundle via URL
- [new feature] JAVA-2356: Support for DataStax Cloud API
- [improvement] JAVA-2407: Improve handling of logback configuration files in IDEs
- [improvement] JAVA-2434: Add support for custom cipher suites and host name validation to ProgrammaticSslEngineFactory
- [improvement] JAVA-2480: Upgrade Jackson to 2.10.0
- [documentation] JAVA-2505: Annotate Node.getHostId() as nullable
- [improvement] JAVA-1708: Support DSE "everywhere" replication strategy
- [improvement] JAVA-2471: Consider DSE version when parsing the schema
- [improvement] JAVA-2444: Add method setRoutingKey(ByteBuffer...) to StatementBuilder
- [improvement] JAVA-2398: Improve support for optional dependencies in OSGi
- [improvement] JAVA-2452: Allow "none" as a compression option
- [improvement] JAVA-2419: Allow registration of user codecs at runtime
- [documentation] JAVA-2384: Add quick overview section to each manual page
- [documentation] JAVA-2412: Cover DDL query debouncing in FAQ and upgrade guide
- [documentation] JAVA-2416: Update paging section in the manual
- [improvement] JAVA-2402: Add setTracing(boolean) to StatementBuilder
- [bug] JAVA-2466: Set idempotence to null in BatchStatement.newInstance

### 4.2.2

- [bug] JAVA-2475: Fix message size when query string contains Unicode surrogates
- [bug] JAVA-2470: Fix Session.OSS_DRIVER_COORDINATES for shaded JAR

### 4.2.1

- [bug] JAVA-2454: Handle "empty" CQL type while parsing schema
- [improvement] JAVA-2455: Improve logging of schema refresh errors
- [documentation] JAVA-2429: Document expected types on DefaultDriverOption
- [documentation] JAVA-2426: Fix month pattern in CqlDuration documentation
- [bug] JAVA-2451: Make zero a valid estimated size for PagingIterableSpliterator
- [bug] JAVA-2443: Compute prepared statement PK indices for protocol v3
- [bug] JAVA-2430: Use variable metadata to infer the routing keyspace on bound statements

### 4.2.0

- [improvement] JAVA-2390: Add methods to set the SSL engine factory programmatically
- [improvement] JAVA-2379: Fail fast if prepared id doesn't match when repreparing on the fly
- [bug] JAVA-2375: Use per-request keyspace when repreparing on the fly
- [improvement] JAVA-2370: Remove auto-service plugin from mapper processor
- [improvement] JAVA-2377: Add a config option to make driver threads daemon
- [improvement] JAVA-2371: Handle null elements in collections on the decode path
- [improvement] JAVA-2351: Add a driver example for the object mapper
- [bug] JAVA-2323: Handle restart of a node with same host_id but a different address
- [improvement] JAVA-2303: Ignore peer rows matching the control host's RPC address
- [improvement] JAVA-2236: Add methods to set the auth provider programmatically
- [improvement] JAVA-2369: Change mapper annotations retention to runtime
- [improvement] JAVA-2365: Redeclare default constants when an enum is abstracted behind an
  interface
- [improvement] JAVA-2302: Better target mapper errors and warnings for inherited methods
- [improvement] JAVA-2336: Expose byte utility methods in the public API 
- [improvement] JAVA-2338: Revisit toString() for data container types
- [bug] JAVA-2367: Fix column names in EntityHelper.updateByPrimaryKey
- [bug] JAVA-2358: Fix list of reserved CQL keywords
- [improvement] JAVA-2359: Allow default keyspace at the mapper level
- [improvement] JAVA-2306: Clear security tokens from memory immediately after use
- [improvement] JAVA-2320: Expose more attributes on mapper Select for individual query clauses
- [bug] JAVA-2332: Destroy connection pool when a node gets removed
- [bug] JAVA-2324: Add support for primitive shorts in mapper
- [bug] JAVA-2325: Allow "is" prefix for boolean getters in mapped entities
- [improvement] JAVA-2308: Add customWhereClause to `@Delete`
- [improvement] JAVA-2247: PagingIterable implementations should implement spliterator()
- [bug] JAVA-2312: Handle UDTs with names that clash with collection types
- [improvement] JAVA-2307: Improve `@Select` and `@Delete` by not requiring full primary key
- [improvement] JAVA-2315: Improve extensibility of session builder
- [bug] JAVA-2394: BaseCcmRule DseRequirement max should use DseVersion, not Cassandra version

### 4.1.0

- [documentation] JAVA-2294: Fix wrong examples in manual page on batch statements
- [bug] JAVA-2304: Avoid direct calls to ByteBuffer.array()
- [new feature] JAVA-2078: Add object mapper
- [improvement] JAVA-2297: Add a NettyOptions method to set socket options
- [bug] JAVA-2280: Ignore peer rows with missing host id or RPC address
- [bug] JAVA-2264: Adjust HashedWheelTimer tick duration from 1 to 100 ms
- [bug] JAVA-2260: Handle empty collections in PreparedStatement.bind(...)
- [improvement] JAVA-2278: Pass the request's log prefix to RequestTracker
- [bug] JAVA-2253: Don't strip trailing zeros in ByteOrderedToken
- [improvement] JAVA-2207: Add bulk value assignment to QueryBuilder Insert
- [bug] JAVA-2234: Handle terminated executor when the session is closed twice
- [documentation] JAVA-2220: Emphasize that query builder is now a separate artifact in root README
- [documentation] JAVA-2217: Cover contact points and local datacenter earlier in the manual
- [improvement] JAVA-2242: Allow skipping all integration tests with -DskipITs
- [improvement] JAVA-2241: Make DefaultDriverContext.cycleDetector protected
- [bug] JAVA-2226: Support IPv6 contact points in the configuration

### 4.0.1

- [new feature] JAVA-2201: Expose a public API for programmatic config
- [new feature] JAVA-2205: Expose public factory methods for alternative config loaders
- [bug] JAVA-2214: Fix flaky RequestLoggerIT test
- [bug] JAVA-2203: Handle unresolved addresses in DefaultEndPoint
- [bug] JAVA-2210: Add ability to set TTL for modification queries
- [improvement] JAVA-2212: Add truncate to QueryBuilder 
- [improvement] JAVA-2211: Upgrade Jersey examples to fix security issue sid-3606
- [bug] JAVA-2193: Fix flaky tests in ExecutionInfoWarningsIT
- [improvement] JAVA-2197: Skip deployment of examples and integration tests to Maven central

### 4.0.0

- [improvement] JAVA-2192: Don't return generic types with wildcards
- [improvement] JAVA-2148: Add examples
- [bug] JAVA-2189: Exclude virtual keyspaces from token map computation
- [improvement] JAVA-2183: Enable materialized views when testing against Cassandra 4
- [improvement] JAVA-2182: Add insertInto().json() variant that takes an object in QueryBuilder
- [improvement] JAVA-2161: Annotate mutating methods with `@CheckReturnValue`
- [bug] JAVA-2177: Don't exclude down nodes when initializing LBPs
- [improvement] JAVA-2143: Rename Statement.setTimestamp() to setQueryTimestamp()
- [improvement] JAVA-2165: Abstract node connection information
- [improvement] JAVA-2090: Add support for additional_write_policy and read_repair table options
- [improvement] JAVA-2164: Rename statement builder methods to setXxx
- [bug] JAVA-2178: QueryBuilder: Alias after function column is not included in a query
- [improvement] JAVA-2158: Allow BuildableQuery to build statement with values
- [improvement] JAVA-2150: Improve query builder error message on unsupported literal type
- [documentation] JAVA-2149: Improve Term javadocs in the query builder

### 4.0.0-rc1

- [improvement] JAVA-2106: Log server side warnings returned from a query
- [improvement] JAVA-2151: Drop "Dsl" suffix from query builder main classes
- [new feature] JAVA-2144: Expose internal API to hook into the session lifecycle
- [improvement] JAVA-2119: Add PagingIterable abstraction as a supertype of ResultSet
- [bug] JAVA-2063: Normalize authentication logging
- [documentation] JAVA-2034: Add performance recommendations in the manual
- [improvement] JAVA-2077: Allow reconnection policy to detect first connection attempt
- [improvement] JAVA-2067: Publish javadocs JAR for the shaded module
- [improvement] JAVA-2103: Expose partitioner name in TokenMap API
- [documentation] JAVA-2075: Document preference for LZ4 over Snappy

### 4.0.0-beta3

- [bug] JAVA-2066: Array index range error when fetching routing keys on bound statements
- [documentation] JAVA-2061: Add section to upgrade guide about updated type mappings
- [improvement] JAVA-2038: Add jitter to delays between reconnection attempts
- [improvement] JAVA-2053: Cache results of session.prepare()
- [improvement] JAVA-2058: Make programmatic config reloading part of the public API
- [improvement] JAVA-1943: Fail fast in execute() when the session is closed
- [improvement] JAVA-2056: Reduce HashedWheelTimer tick duration
- [bug] JAVA-2057: Do not create pool when SUGGEST\_UP topology event received
- [improvement] JAVA-2049: Add shorthand method to SessionBuilder to specify local DC
- [bug] JAVA-2037: Fix NPE when preparing statement with no bound variables
- [improvement] JAVA-2014: Schedule timeouts on a separate Timer
- [bug] JAVA-2029: Handle schema refresh failure after a DDL query
- [bug] JAVA-1947: Make schema parsing more lenient and allow missing system_virtual_schema
- [bug] JAVA-2028: Use CQL form when parsing UDT types in system tables
- [improvement] JAVA-1918: Document temporal types
- [improvement] JAVA-1914: Optimize use of System.nanoTime in CqlRequestHandlerBase
- [improvement] JAVA-1945: Document corner cases around UDT and tuple attachment
- [improvement] JAVA-2026: Make CqlDuration implement TemporalAmount
- [improvement] JAVA-2017: Slightly optimize conversion methods on the hot path
- [improvement] JAVA-2010: Make dependencies to annotations required again
- [improvement] JAVA-1978: Add a config option to keep contact points unresolved
- [bug] JAVA-2000: Fix ConcurrentModificationException during channel shutdown
- [improvement] JAVA-2002: Reimplement TypeCodec.accepts to improve performance
- [improvement] JAVA-2011: Re-add ResultSet.getAvailableWithoutFetching() and isFullyFetched()
- [improvement] JAVA-2007: Make driver threads extend FastThreadLocalThread
- [bug] JAVA-2001: Handle zero timeout in admin requests

### 4.0.0-beta2

- [new feature] JAVA-1919: Provide a timestamp <=> ZonedDateTime codec
- [improvement] JAVA-1989: Add BatchStatement.newInstance(BatchType, Iterable<BatchableStatement>)
- [improvement] JAVA-1988: Remove pre-fetching from ResultSet API
- [bug] JAVA-1948: Close session properly when LBP fails to initialize
- [improvement] JAVA-1949: Improve error message when contact points are wrong
- [improvement] JAVA-1956: Add statementsCount accessor to BatchStatementBuilder
- [bug] JAVA-1946: Ignore protocol version in equals comparison for UdtValue/TupleValue
- [new feature] JAVA-1932: Send Driver Name and Version in Startup message
- [new feature] JAVA-1917: Add ability to set node on statement
- [improvement] JAVA-1916: Base TimestampCodec.parse on java.util.Date.
- [improvement] JAVA-1940: Clean up test resources when CCM integration tests finish
- [bug] JAVA-1938: Make CassandraSchemaQueries classes public
- [improvement] JAVA-1925: Rename context getters
- [improvement] JAVA-1544: Check API compatibility with Revapi
- [new feature] JAVA-1900: Add support for virtual tables

### 4.0.0-beta1

- [new feature] JAVA-1869: Add DefaultDriverConfigLoaderBuilder
- [improvement] JAVA-1913: Expose additional counters on Node
- [improvement] JAVA-1880: Rename "config profile" to "execution profile"
- [improvement] JAVA-1889: Upgrade dependencies to the latest minor versions
- [improvement] JAVA-1819: Propagate more attributes to bound statements
- [improvement] JAVA-1897: Improve extensibility of schema metadata classes
- [improvement] JAVA-1437: Enable SSL hostname validation by default
- [improvement] JAVA-1879: Duplicate basic.request options as Request/Statement attributes
- [improvement] JAVA-1870: Use sensible defaults in RequestLogger if config options are missing
- [improvement] JAVA-1877: Use a separate reconnection schedule for the control connection
- [improvement] JAVA-1763: Generate a binary tarball as part of the build process
- [improvement] JAVA-1884: Add additional methods from TypeToken to GenericType
- [improvement] JAVA-1883: Use custom queue implementation for LBP's query plan
- [improvement] JAVA-1890: Add more configuration options to DefaultSslEngineFactory
- [bug] JAVA-1895: Rename PreparedStatement.getPrimaryKeyIndices to getPartitionKeyIndices
- [bug] JAVA-1891: Allow null items when setting values in bulk
- [improvement] JAVA-1767: Improve message when column not in result set
- [improvement] JAVA-1624: Expose ExecutionInfo on exceptions where applicable
- [improvement] JAVA-1766: Revisit nullability
- [new feature] JAVA-1860: Allow reconnection at startup if no contact point is available
- [improvement] JAVA-1866: Make all public policies implement AutoCloseable
- [new feature] JAVA-1762: Build alternate core artifact with Netty shaded
- [new feature] JAVA-1761: Add OSGi descriptors
- [bug] JAVA-1560: Correctly propagate policy initialization errors
- [improvement] JAVA-1865: Add RelationMetadata.getPrimaryKey()
- [improvement] JAVA-1862: Add ConsistencyLevel.isDcLocal and isSerial
- [improvement] JAVA-1858: Implement Serializable in implementations, not interfaces
- [improvement] JAVA-1830: Surface response frame size in ExecutionInfo
- [improvement] JAVA-1853: Add newValue(Object...) to TupleType and UserDefinedType
- [improvement] JAVA-1815: Reorganize configuration into basic/advanced categories
- [improvement] JAVA-1848: Add logs to DefaultRetryPolicy
- [new feature] JAVA-1832: Add Ec2MultiRegionAddressTranslator
- [improvement] JAVA-1825: Add remaining Typesafe config primitive types to DriverConfigProfile
- [new feature] JAVA-1846: Add ConstantReconnectionPolicy
- [improvement] JAVA-1824: Make policies overridable in profiles
- [bug] JAVA-1569: Allow null to be used in positional and named values in statements
- [new feature] JAVA-1592: Expose request's total Frame size through API
- [new feature] JAVA-1829: Add metrics for bytes-sent and bytes-received 
- [improvement] JAVA-1755: Normalize usage of DEBUG/TRACE log levels
- [improvement] JAVA-1803: Log driver version on first use
- [improvement] JAVA-1792: Add AuthProvider callback to handle missing challenge from server
- [improvement] JAVA-1775: Assume default packages for built-in policies
- [improvement] JAVA-1774: Standardize policy locations
- [improvement] JAVA-1798: Allow passing the default LBP filter as a session builder argument
- [new feature] JAVA-1523: Add query logger
- [improvement] JAVA-1801: Revisit NodeStateListener and SchemaChangeListener APIs
- [improvement] JAVA-1759: Revisit metrics API
- [improvement] JAVA-1776: Use concurrency annotations
- [improvement] JAVA-1799: Use CqlIdentifier for simple statement named values
- [new feature] JAVA-1515: Add query builder
- [improvement] JAVA-1773: Make DriverConfigProfile enumerable
- [improvement] JAVA-1787: Use standalone shaded Guava artifact
- [improvement] JAVA-1769: Allocate exact buffer size for outgoing requests
- [documentation] JAVA-1780: Add manual section about case sensitivity
- [new feature] JAVA-1536: Add request throttling
- [improvement] JAVA-1772: Revisit multi-response callbacks
- [new feature] JAVA-1537: Add remaining socket options
- [bug] JAVA-1756: Propagate custom payload when preparing a statement
- [improvement] JAVA-1847: Add per-node request tracking

### 4.0.0-alpha3

- [new feature] JAVA-1518: Expose metrics
- [improvement] JAVA-1739: Add host_id and schema_version to node metadata
- [improvement] JAVA-1738: Convert enums to allow extensibility
- [bug] JAVA-1727: Override DefaultUdtValue.equals
- [bug] JAVA-1729: Override DefaultTupleValue.equals
- [improvement] JAVA-1720: Merge Cluster and Session into a single interface
- [improvement] JAVA-1713: Use less nodes in DefaultLoadBalancingPolicyIT
- [improvement] JAVA-1707: Add test infrastructure for running DSE clusters with CCM
- [bug] JAVA-1715: Propagate unchecked exceptions to CompletableFuture in SyncAuthenticator methods
- [improvement] JAVA-1714: Make replication strategies pluggable
- [new feature] JAVA-1647: Handle metadata_changed flag in protocol v5
- [new feature] JAVA-1633: Handle per-request keyspace in protocol v5
- [improvement] JAVA-1678: Warn if auth is configured on the client but not the server
- [improvement] JAVA-1673: Remove schema agreement check when repreparing on up
- [new feature] JAVA-1526: Provide a single load balancing policy implementation
- [improvement] JAVA-1680: Improve error message on batch log write timeout
- [improvement] JAVA-1675: Remove dates from copyright headers
- [improvement] JAVA-1645: Don't log stack traces at WARN level
- [new feature] JAVA-1524: Add query trace API
- [improvement] JAVA-1646: Provide a more readable error when connecting to Cassandra 2.0 or lower
- [improvement] JAVA-1662: Raise default request timeout
- [improvement] JAVA-1566: Enforce API rules automatically
- [bug] JAVA-1584: Validate that no bound values are unset in protocol v3

### 4.0.0-alpha2

- [new feature] JAVA-1525: Handle token metadata
- [new feature] JAVA-1638: Check schema agreement
- [new feature] JAVA-1494: Implement Snappy and LZ4 compression
- [new feature] JAVA-1514: Port Uuids utility class
- [new feature] JAVA-1520: Add node state listeners
- [new feature] JAVA-1493: Handle schema metadata
- [improvement] JAVA-1605: Refactor request execution model
- [improvement] JAVA-1597: Fix raw usages of Statement
- [improvement] JAVA-1542: Enable JaCoCo code coverage
- [improvement] JAVA-1295: Auto-detect best protocol version in mixed cluster
- [bug] JAVA-1565: Mark node down when it loses its last connection and was already reconnecting
- [bug] JAVA-1594: Don't create pool if node comes back up but is ignored
- [bug] JAVA-1593: Reconnect control connection if current node is removed, forced down or ignored
- [bug] JAVA-1595: Don't use system.local.rpc_address when refreshing node list
- [bug] JAVA-1568: Handle Reconnection#reconnectNow/stop while the current attempt is still in 
  progress
- [improvement] JAVA-1585: Add GenericType#where
- [improvement] JAVA-1590: Properly skip deployment of integration-tests module
- [improvement] JAVA-1576: Expose AsyncResultSet's iterator through a currentPage() method
- [improvement] JAVA-1591: Add programmatic way to get driver version

### 4.0.0-alpha1

- [improvement] JAVA-1586: Throw underlying exception when codec not found in cache
- [bug] JAVA-1583: Handle write failure in ChannelHandlerRequest
- [improvement] JAVA-1541: Reorganize configuration
- [improvement] JAVA-1577: Set default consistency level to LOCAL_ONE
- [bug] JAVA-1548: Retry idempotent statements on READ_TIMEOUT and UNAVAILABLE
- [bug] JAVA-1562: Fix various issues around heart beats
- [improvement] JAVA-1546: Make all statement implementations immutable
- [bug] JAVA-1554: Include VIEW and CDC in WriteType
- [improvement] JAVA-1498: Add a cache above Typesafe config
- [bug] JAVA-1547: Abort pending requests when connection dropped
- [new feature] JAVA-1497: Port timestamp generators from 3.x
- [improvement] JAVA-1539: Configure for deployment to Maven central
- [new feature] JAVA-1519: Close channel if number of orphan stream ids exceeds a configurable 
  threshold
- [new feature] JAVA-1529: Make configuration reloadable
- [new feature] JAVA-1502: Reprepare statements on newly added/up nodes
- [new feature] JAVA-1530: Add ResultSet.wasApplied
- [improvement] JAVA-1531: Merge CqlSession and Session
- [new feature] JAVA-1513: Handle batch statements
- [improvement] JAVA-1496: Improve log messages
- [new feature] JAVA-1501: Reprepare on the fly when we get an UNPREPARED response
- [bug] JAVA-1499: Wait for load balancing policy at cluster initialization
- [new feature] JAVA-1495: Add prepared statements


## 3.8.0

- [new feature] JAVA-2356: Support for DataStax Cloud API.
- [improvement] JAVA-2483: Allow to provide secure bundle via URL.
- [improvement] JAVA-2499: Allow to read the secure bundle from an InputStream.
- [improvement] JAVA-2457: Detect CaaS and change default consistency.
- [improvement] JAVA-2485: Add errors for Cloud misconfiguration.
- [documentation] JAVA-2504: Migrate Cloud "getting started" page to driver manual.
- [improvement] JAVA-2516: Enable hostname validation with Cloud
- [bug] JAVA-2515: NEW_NODE and REMOVED_NODE events should trigger ADDED and REMOVED.


### 3.7.2

- [bug] JAVA-2249: Stop stripping trailing zeros in ByteOrderedTokens.
- [bug] JAVA-1492: Don't immediately reuse busy connections for another request.
- [bug] JAVA-2198: Handle UDTs with names that clash with collection types.
- [bug] JAVA-2204: Avoid memory leak when client holds onto a stale TableMetadata instance.


### 3.7.1

- [bug] JAVA-2174: Metadata.needsQuote should accept empty strings.
- [bug] JAVA-2193: Fix flaky tests in WarningsTest.


### 3.7.0

- [improvement] JAVA-2025: Include exception message in Abstract\*Codec.accepts(null).
- [improvement] JAVA-1980: Use covariant return types in RemoteEndpointAwareJdkSSLOptions.Builder methods.
- [documentation] JAVA-2062: Document frozen collection preference with Mapper.
- [bug] JAVA-2071: Fix NPE in ArrayBackedRow.toString().
- [bug] JAVA-2070: Call onRemove instead of onDown when rack and/or DC information changes for a host.
- [improvement] JAVA-1256: Log parameters of BuiltStatement in QueryLogger.
- [documentation] JAVA-2074: Document preference for LZ4 over Snappy.
- [bug] JAVA-1612: Include netty-common jar in binary tarball.
- [improvement] JAVA-2003: Simplify CBUtil internal API to improve performance.
- [improvement] JAVA-2002: Reimplement TypeCodec.accepts to improve performance.
- [documentation] JAVA-2041: Deprecate cross-DC failover in DCAwareRoundRobinPolicy.
- [documentation] JAVA-1159: Document workaround for using tuple with udt field in Mapper.
- [documentation] JAVA-1964: Complete remaining "Coming Soon" sections in docs.
- [improvement] JAVA-1950: Log server side warnings returned from a query.
- [improvement] JAVA-2123: Allow to use QueryBuilder for building queries against Materialized Views.
- [bug] JAVA-2082: Avoid race condition during cluster close and schema refresh.


### 3.6.0

- [improvement] JAVA-1394: Add request-queue-depth metric.
- [improvement] JAVA-1857: Add Statement.setHost.
- [bug] JAVA-1920: Use nanosecond precision in LocalTimeCodec#format().
- [bug] JAVA-1794: Driver tries to create a connection array of size -1.
- [new feature] JAVA-1899: Support virtual tables.
- [bug] JAVA-1908: TableMetadata.asCQLQuery does not add table option 'memtable_flush_period_in_ms' in the generated query.
- [bug] JAVA-1924: StatementWrapper setters should return the wrapping statement.
- [new feature] JAVA-1532: Add Codec support for Java 8's LocalDateTime and ZoneId.
- [improvement] JAVA-1786: Use Google code formatter.
- [bug] JAVA-1871: Change LOCAL\_SERIAL.isDCLocal() to return true.
- [documentation] JAVA-1902: Clarify unavailable & request error in DefaultRetryPolicy javadoc.
- [new feature] JAVA-1903: Add WhiteListPolicy.ofHosts.
- [bug] JAVA-1928: Fix GuavaCompatibility for Guava 26.
- [bug] JAVA-1935: Add null check in QueryConsistencyException.getHost.
- [improvement] JAVA-1771: Send driver name and version in STARTUP message.
- [improvement] JAVA-1388: Add dynamic port discovery for system.peers\_v2.
- [documentation] JAVA-1810: Note which setters are not propagated to PreparedStatement.
- [bug] JAVA-1944: Surface Read and WriteFailureException to RetryPolicy.
- [bug] JAVA-1211: Fix NPE in cluster close when cluster init fails.
- [bug] JAVA-1220: Fail fast on cluster init if previous init failed.
- [bug] JAVA-1929: Preempt session execute queries if session was closed.

Merged from 3.5.x:

- [bug] JAVA-1872: Retain table's views when processing table update.


### 3.5.0

- [improvement] JAVA-1448: TokenAwarePolicy should respect child policy ordering.
- [bug] JAVA-1751: Include defaultTimestamp length in encodedSize for protocol version >= 3.
- [bug] JAVA-1770: Fix message size when using Custom Payload.
- [documentation] JAVA-1760: Add metrics documentation.
- [improvement] JAVA-1765: Update dependencies to latest patch versions.
- [improvement] JAVA-1752: Deprecate DowngradingConsistencyRetryPolicy.
- [improvement] JAVA-1735: Log driver version on first use.
- [documentation] JAVA-1380: Add FAQ entry for errors arising from incompatibilities.
- [improvement] JAVA-1748: Support IS NOT NULL and != in query builder.
- [documentation] JAVA-1740: Mention C*2.2/3.0 incompatibilities in paging state manual.
- [improvement] JAVA-1725: Add a getNodeCount method to CCMAccess for easier automation.
- [new feature] JAVA-708: Add means to measure request sizes.
- [documentation] JAVA-1788: Add example for enabling host name verification to SSL docs.
- [improvement] JAVA-1791: Revert "JAVA-1677: Warn if auth is configured on the client but not the server."
- [bug] JAVA-1789: Account for flags in Prepare encodedSize.
- [bug] JAVA-1797: Use jnr-ffi version required by jnr-posix.


### 3.4.0

- [improvement] JAVA-1671: Remove unnecessary test on prepared statement metadata.
- [bug] JAVA-1694: Upgrade to jackson-databind 2.7.9.2 to address CVE-2015-15095.
- [documentation] JAVA-1685: Clarify recommendation on preparing SELECT *.
- [improvement] JAVA-1679: Improve error message on batch log write timeout.
- [improvement] JAVA-1672: Remove schema agreement check when repreparing on up.
- [improvement] JAVA-1677: Warn if auth is configured on the client but not the server.
- [new feature] JAVA-1651: Add NO_COMPACT startup option.
- [improvement] JAVA-1683: Add metrics to track writes to nodes.
- [new feature] JAVA-1229: Allow specifying the keyspace for individual queries.
- [improvement] JAVA-1682: Provide a way to record latencies for cancelled speculative executions.
- [improvement] JAVA-1717: Add metrics to latency-aware policy.
- [improvement] JAVA-1675: Remove dates from copyright headers.

Merged from 3.3.x:

- [bug] JAVA-1555: Include VIEW and CDC in WriteType.
- [bug] JAVA-1599: exportAsString improvements (sort, format, clustering order)
- [improvement] JAVA-1587: Deterministic ordering of columns used in Mapper#saveQuery
- [improvement] JAVA-1500: Add a metric to report number of in-flight requests.
- [bug] JAVA-1438: QueryBuilder check for empty orderings.
- [improvement] JAVA-1490: Allow zero delay for speculative executions.
- [documentation] JAVA-1607: Add FAQ entry for netty-transport-native-epoll.
- [bug] JAVA-1630: Fix Metadata.addIfAbsent.
- [improvement] JAVA-1619: Update QueryBuilder methods to support Iterable input.
- [improvement] JAVA-1527: Expose host_id and schema_version on Host metadata.
- [new feature] JAVA-1377: Add support for TWCS in SchemaBuilder.
- [improvement] JAVA-1631: Publish a sources jar for driver-core-tests.
- [improvement] JAVA-1632: Add a withIpPrefix(String) method to CCMBridge.Builder.
- [bug] JAVA-1639: VersionNumber does not fullfill equals/hashcode contract.
- [bug] JAVA-1613: Fix broken shaded Netty detection in NettyUtil.
- [bug] JAVA-1666: Fix keyspace export when a UDT has case-sensitive field names.
- [improvement] JAVA-1196: Include hash of result set metadata in prepared statement id.
- [improvement] JAVA-1670: Support user-provided JMX ports for CCMBridge.
- [improvement] JAVA-1661: Avoid String.toLowerCase if possible in Metadata.
- [improvement] JAVA-1659: Expose low-level flusher tuning options.
- [improvement] JAVA-1660: Support netty-transport-native-epoll in OSGi container.


### 3.3.2

- [bug] JAVA-1666: Fix keyspace export when a UDT has case-sensitive field names.
- [improvement] JAVA-1196: Include hash of result set metadata in prepared statement id.
- [improvement] JAVA-1670: Support user-provided JMX ports for CCMBridge.
- [improvement] JAVA-1661: Avoid String.toLowerCase if possible in Metadata.
- [improvement] JAVA-1659: Expose low-level flusher tuning options.
- [improvement] JAVA-1660: Support netty-transport-native-epoll in OSGi container.


### 3.3.1

- [bug] JAVA-1555: Include VIEW and CDC in WriteType.
- [bug] JAVA-1599: exportAsString improvements (sort, format, clustering order)
- [improvement] JAVA-1587: Deterministic ordering of columns used in Mapper#saveQuery
- [improvement] JAVA-1500: Add a metric to report number of in-flight requests.
- [bug] JAVA-1438: QueryBuilder check for empty orderings.
- [improvement] JAVA-1490: Allow zero delay for speculative executions.
- [documentation] JAVA-1607: Add FAQ entry for netty-transport-native-epoll.
- [bug] JAVA-1630: Fix Metadata.addIfAbsent.
- [improvement] JAVA-1619: Update QueryBuilder methods to support Iterable input.
- [improvement] JAVA-1527: Expose host_id and schema_version on Host metadata.
- [new feature] JAVA-1377: Add support for TWCS in SchemaBuilder.
- [improvement] JAVA-1631: Publish a sources jar for driver-core-tests.
- [improvement] JAVA-1632: Add a withIpPrefix(String) method to CCMBridge.Builder.
- [bug] JAVA-1639: VersionNumber does not fullfill equals/hashcode contract.
- [bug] JAVA-1613: Fix broken shaded Netty detection in NettyUtil.


### 3.3.0

- [bug] JAVA-1469: Update LoggingRetryPolicy to deal with SLF4J-353.
- [improvement] JAVA-1203: Upgrade Metrics to allow usage in OSGi.
- [bug] JAVA-1407: KeyspaceMetadata exportAsString should export user types in topological sort order.
- [bug] JAVA-1455: Mapper support using unset for null values.
- [bug] JAVA-1464: Allow custom codecs with non public constructors in @Param.
- [bug] JAVA-1470: Querying multiple pages overrides WrappedStatement.
- [improvement] JAVA-1428: Upgrade logback and jackson dependencies.
- [documentation] JAVA-1463: Revisit speculative execution docs.
- [documentation] JAVA-1466: Revisit timestamp docs.
- [documentation] JAVA-1445: Clarify how nodes are penalized in LatencyAwarePolicy docs.
- [improvement] JAVA-1446: Support 'DEFAULT UNSET' in Query Builder JSON Insert.
- [improvement] JAVA-1443: Add groupBy method to Select statement.
- [improvement] JAVA-1458: Check thread in mapper sync methods.
- [improvement] JAVA-1488: Upgrade Netty to 4.0.47.Final.
- [improvement] JAVA-1460: Add speculative execution number to ExecutionInfo
- [improvement] JAVA-1431: Improve error handling during pool initialization.


### 3.2.0

- [new feature] JAVA-1347: Add support for duration type.
- [new feature] JAVA-1248: Implement "beta" flag for native protocol v5.
- [new feature] JAVA-1362: Send query options flags as [int] for Protocol V5+.
- [new feature] JAVA-1364: Enable creation of SSLHandler with remote address information.
- [improvement] JAVA-1367: Make protocol negotiation more resilient.
- [bug] JAVA-1397: Handle duration as native datatype in protocol v5+.
- [improvement] JAVA-1308: CodecRegistry performance improvements.
- [improvement] JAVA-1287: Add CDC to TableOptionsMetadata and Schema Builder.
- [improvement] JAVA-1392: Reduce lock contention in RPTokenFactory.
- [improvement] JAVA-1328: Provide compatibility with Guava 20.
- [improvement] JAVA-1247: Disable idempotence warnings.
- [improvement] JAVA-1286: Support setting and retrieving udt fields in QueryBuilder.
- [bug] JAVA-1415: Correctly report if a UDT column is frozen.
- [bug] JAVA-1418: Make Guava version detection more reliable.
- [new feature] JAVA-1174: Add ifNotExists option to mapper.
- [improvement] JAVA-1414: Optimize Metadata.escapeId and Metadata.handleId.
- [improvement] JAVA-1310: Make mapper's ignored properties configurable.
- [improvement] JAVA-1316: Add strategy for resolving properties into CQL names.
- [bug] JAVA-1424: Handle new WRITE_FAILURE and READ_FAILURE format in v5 protocol.

Merged from 3.1.x branch:

- [bug] JAVA-1371: Reintroduce connection pool timeout.
- [bug] JAVA-1313: Copy SerialConsistencyLevel to PreparedStatement.
- [documentation] JAVA-1334: Clarify documentation of method `addContactPoints`.
- [improvement] JAVA-1357: Document that getReplicas only returns replicas of the last token in range.
- [bug] JAVA-1404: Fix min token handling in TokenRange.contains.
- [bug] JAVA-1429: Prevent heartbeats until connection is fully initialized.


### 3.1.4

Merged from 3.0.x branch:

- [bug] JAVA-1371: Reintroduce connection pool timeout.
- [bug] JAVA-1313: Copy SerialConsistencyLevel to PreparedStatement.
- [documentation] JAVA-1334: Clarify documentation of method `addContactPoints`.
- [improvement] JAVA-1357: Document that getReplicas only returns replicas of the last token in range.


### 3.1.3

Merged from 3.0.x branch:

- [bug] JAVA-1330: Add un/register for SchemaChangeListener in DelegatingCluster
- [bug] JAVA-1351: Include Custom Payload in Request.copy.
- [bug] JAVA-1346: Reset heartbeat only on client reads (not writes).
- [improvement] JAVA-866: Support tuple notation in QueryBuilder.eq/in.


### 3.1.2

- [bug] JAVA-1321: Wrong OSGi dependency version for Guava.

Merged from 3.0.x branch:

- [bug] JAVA-1312: QueryBuilder modifies selected columns when manually selected.
- [improvement] JAVA-1303: Add missing BoundStatement.setRoutingKey(ByteBuffer...)
- [improvement] JAVA-262: Make internal executors customizable


### 3.1.1

- [bug] JAVA-1284: ClockFactory should check system property before attempting to load Native class.
- [bug] JAVA-1255: Allow nested UDTs to be used in Mapper.
- [bug] JAVA-1279: Mapper should exclude Groovy's "metaClass" property when looking for mapped properties

Merged from 3.0.x branch:

- [improvement] JAVA-1246: Driver swallows the real exception in a few cases
- [improvement] JAVA-1261: Throw error when attempting to page in I/O thread.
- [bug] JAVA-1258: Regression: Mapper cannot map a materialized view after JAVA-1126.
- [bug] JAVA-1101: Batch and BatchStatement should consider inner statements to determine query idempotence
- [improvement] JAVA-1262: Use ParseUtils for quoting & unquoting.
- [improvement] JAVA-1275: Use Netty's default thread factory
- [bug] JAVA-1285: QueryBuilder routing key auto-discovery should handle case-sensitive column names.
- [bug] JAVA-1283: Don't cache failed query preparations in the mapper.
- [improvement] JAVA-1277: Expose AbstractSession.checkNotInEventLoop.
- [bug] JAVA-1272: BuiltStatement not able to print its query string if it contains mapped UDTs.
- [bug] JAVA-1292: 'Adjusted frame length' error breaks driver's ability to read data.
- [improvement] JAVA-1293: Make DecoderForStreamIdSize.MAX_FRAME_LENGTH configurable.
- [improvement] JAVA-1053: Add a metric for authentication errors
- [improvement] JAVA-1263: Eliminate unnecessary memory copies in FrameCompressor implementations.
- [improvement] JAVA-893: Make connection pool non-blocking


### 3.1.0

- [new feature] JAVA-1153: Add PER PARTITION LIMIT to Select QueryBuilder.
- [improvement] JAVA-743: Add JSON support to QueryBuilder.
- [improvement] JAVA-1233: Update HdrHistogram to 2.1.9.
- [improvement] JAVA-1233: Update Snappy to 1.1.2.6.
- [bug] JAVA-1161: Preserve full time zone info in ZonedDateTimeCodec and DateTimeCodec.
- [new feature] JAVA-1157: Allow asynchronous paging of Mapper Result.
- [improvement] JAVA-1212: Don't retry non-idempotent statements by default.
- [improvement] JAVA-1192: Make EventDebouncer settings updatable at runtime.
- [new feature] JAVA-541: Add polymorphism support to object mapper.
- [new feature] JAVA-636: Allow @Column annotations on getters/setters as well as fields.
- [new feature] JAVA-984: Allow non-void setters in object mapping.
- [new feature] JAVA-1055: Add ErrorAware load balancing policy.

Merged from 3.0.x branch:

- [bug] JAVA-1179: Request objects should be copied when executed.
- [improvement] JAVA-1182: Throw error when synchronous call made on I/O thread.
- [bug] JAVA-1184: Unwrap StatementWrappers when extracting column definitions.
- [bug] JAVA-1132: Executing bound statement with no variables results in exception with protocol v1.
- [improvement] JAVA-1040: SimpleStatement parameters support in QueryLogger.
- [improvement] JAVA-1151: Fail fast if HdrHistogram is not in the classpath.
- [improvement] JAVA-1154: Allow individual Statement to cancel the read timeout.
- [bug] JAVA-1074: Fix documentation around default timestamp generator.
- [improvement] JAVA-1109: Document SSLOptions changes in upgrade guide.
- [improvement] JAVA-1065: Add method to create token from partition key values.
- [improvement] JAVA-1136: Enable JDK signature check in module driver-extras.
- [improvement] JAVA-866: Support tuple notation in QueryBuilder.eq/in.
- [bug] JAVA-1140: Use same connection to check for schema agreement after a DDL query.
- [improvement] JAVA-1113: Support Cassandra 3.4 LIKE operator in QueryBuilder.
- [improvement] JAVA-1086: Support Cassandra 3.2 CAST function in QueryBuilder.
- [bug] JAVA-1095: Check protocol version for custom payload before sending the query.
- [improvement] JAVA-1133: Add OSGi headers to cassandra-driver-extras.
- [bug] JAVA-1137: Incorrect string returned by DataType.asFunctionParameterString() for collections and tuples.
- [bug] JAVA-1046: (Dynamic)CompositeTypes need to be parsed as string literal, not blob.
- [improvement] JAVA-1164: Clarify documentation on Host.listenAddress and broadcastAddress.
- [improvement] JAVA-1171: Add Host method to determine if DSE Graph is enabled.
- [improvement] JAVA-1069: Bootstrap driver-examples module.
- [documentation] JAVA-1150: Add example and FAQ entry about ByteBuffer/BLOB.
- [improvement] JAVA-1011: Expose PoolingOptions default values.
- [improvement] JAVA-630: Don't process DOWN events for nodes that have active connections.
- [improvement] JAVA-851: Improve UUIDs javadoc with regard to user-provided timestamps.
- [improvement] JAVA-979: Update javadoc for RegularStatement toString() and getQueryString() to indicate that consistency level and other parameters are not maintained in the query string.
- [bug] JAVA-1068: Unwrap StatementWrappers when hashing the paging state.
- [improvement] JAVA-1021: Improve error message when connect() is called with an invalid keyspace name.
- [improvement] JAVA-879: Mapper.map() accepts mapper-generated and user queries.
- [bug] JAVA-1100: Exception when connecting with shaded java driver in OSGI
- [bug] JAVA-1064: getTable create statement doesn't properly handle quotes in primary key.
- [bug] JAVA-1089: Set LWT made from BuiltStatements to non-idempotent.
- [improvement] JAVA-923: Position idempotent flag on object mapper queries.
- [bug] JAVA-1070: The Mapper should not prepare queries synchronously.
- [new feature] JAVA-982: Introduce new method ConsistencyLevel.isSerial().
- [bug] JAVA-764: Retry with the normal consistency level (not the serial one) when a write times out on the Paxos phase.
- [improvement] JAVA-852: Ignore peers with null entries during discovery.
- [bug] JAVA-1005: DowngradingConsistencyRetryPolicy does not work with EACH_QUORUM when 1 DC is down.
- [bug] JAVA-1002: Avoid deadlock when re-preparing a statement on other hosts.
- [bug] JAVA-1072: Ensure defunct connections are properly evicted from the pool.
- [bug] JAVA-1152: Fix NPE at ControlConnection.refreshNodeListAndTokenMap().

Merged from 2.1 branch:

- [improvement] JAVA-1038: Fetch node info by rpc_address if its broadcast_address is not in system.peers.
- [improvement] JAVA-888: Add cluster-wide percentile tracker.
- [improvement] JAVA-963: Automatically register PercentileTracker from components that use it.
- [new feature] JAVA-1019: SchemaBuilder support for CREATE/ALTER/DROP KEYSPACE.
- [bug] JAVA-727: Allow monotonic timestamp generators to drift in the future + use microsecond precision when possible.
- [improvement] JAVA-444: Add Java process information to UUIDs.makeNode() hash.


### 3.0.7

- [bug] JAVA-1371: Reintroduce connection pool timeout.
- [bug] JAVA-1313: Copy SerialConsistencyLevel to PreparedStatement.
- [documentation] JAVA-1334: Clarify documentation of method `addContactPoints`.
- [improvement] JAVA-1357: Document that getReplicas only returns replicas of the last token in range.


### 3.0.6

- [bug] JAVA-1330: Add un/register for SchemaChangeListener in DelegatingCluster
- [bug] JAVA-1351: Include Custom Payload in Request.copy.
- [bug] JAVA-1346: Reset heartbeat only on client reads (not writes).
- [improvement] JAVA-866: Support tuple notation in QueryBuilder.eq/in.


### 3.0.5

- [bug] JAVA-1312: QueryBuilder modifies selected columns when manually selected.
- [improvement] JAVA-1303: Add missing BoundStatement.setRoutingKey(ByteBuffer...)
- [improvement] JAVA-262: Make internal executors customizable
- [bug] JAVA-1320: prevent unnecessary task creation on empty pool


### 3.0.4

- [improvement] JAVA-1246: Driver swallows the real exception in a few cases
- [improvement] JAVA-1261: Throw error when attempting to page in I/O thread.
- [bug] JAVA-1258: Regression: Mapper cannot map a materialized view after JAVA-1126.
- [bug] JAVA-1101: Batch and BatchStatement should consider inner statements to determine query idempotence
- [improvement] JAVA-1262: Use ParseUtils for quoting & unquoting.
- [improvement] JAVA-1275: Use Netty's default thread factory
- [bug] JAVA-1285: QueryBuilder routing key auto-discovery should handle case-sensitive column names.
- [bug] JAVA-1283: Don't cache failed query preparations in the mapper.
- [improvement] JAVA-1277: Expose AbstractSession.checkNotInEventLoop.
- [bug] JAVA-1272: BuiltStatement not able to print its query string if it contains mapped UDTs.
- [bug] JAVA-1292: 'Adjusted frame length' error breaks driver's ability to read data.
- [improvement] JAVA-1293: Make DecoderForStreamIdSize.MAX_FRAME_LENGTH configurable.
- [improvement] JAVA-1053: Add a metric for authentication errors
- [improvement] JAVA-1263: Eliminate unnecessary memory copies in FrameCompressor implementations.
- [improvement] JAVA-893: Make connection pool non-blocking


### 3.0.3

- [improvement] JAVA-1147: Upgrade Netty to 4.0.37.
- [bug] JAVA-1213: Allow updates and inserts to BLOB column using read-only ByteBuffer.
- [bug] JAVA-1209: ProtocolOptions.getProtocolVersion() should return null instead of throwing NPE if Cluster has not
        been init'd.
- [improvement] JAVA-1204: Update documentation to indicate tcnative version requirement.
- [bug] JAVA-1186: Fix duplicated hosts in DCAwarePolicy warn message.
- [bug] JAVA-1187: Fix warning message when local CL used with RoundRobinPolicy.
- [improvement] JAVA-1175: Warn if DCAwarePolicy configuration is inconsistent.
- [bug] JAVA-1139: ConnectionException.getMessage() throws NPE if address is null.
- [bug] JAVA-1202: Handle null rpc_address when checking schema agreement.
- [improvement] JAVA-1198: Document that BoundStatement is not thread-safe.
- [improvement] JAVA-1200: Upgrade LZ4 to 1.3.0.
- [bug] JAVA-1232: Fix NPE in IdempotenceAwareRetryPolicy.isIdempotent.
- [improvement] JAVA-1227: Document "SELECT *" issue with prepared statement.
- [bug] JAVA-1160: Fix NPE in VersionNumber.getPreReleaseLabels().
- [improvement] JAVA-1126: Handle schema changes in Mapper.
- [bug] JAVA-1193: Refresh token and replica metadata synchronously when schema is altered.
- [bug] JAVA-1120: Skip schema refresh debouncer when checking for agreement as a result of schema change made by client.
- [improvement] JAVA-1242: Fix driver-core dependency in driver-stress
- [improvement] JAVA-1235: Move the query to the end of "re-preparing .." log message as a key value.


### 3.0.2

Merged from 2.1 branch:

- [bug] JAVA-1179: Request objects should be copied when executed.
- [improvement] JAVA-1182: Throw error when synchronous call made on I/O thread.
- [bug] JAVA-1184: Unwrap StatementWrappers when extracting column definitions.


### 3.0.1

- [bug] JAVA-1132: Executing bound statement with no variables results in exception with protocol v1.
- [improvement] JAVA-1040: SimpleStatement parameters support in QueryLogger.
- [improvement] JAVA-1151: Fail fast if HdrHistogram is not in the classpath.
- [improvement] JAVA-1154: Allow individual Statement to cancel the read timeout.
- [bug] JAVA-1074: Fix documentation around default timestamp generator.
- [improvement] JAVA-1109: Document SSLOptions changes in upgrade guide.
- [improvement] JAVA-1065: Add method to create token from partition key values.
- [improvement] JAVA-1136: Enable JDK signature check in module driver-extras.
- [improvement] JAVA-866: Support tuple notation in QueryBuilder.eq/in.
- [bug] JAVA-1140: Use same connection to check for schema agreement after a DDL query.
- [improvement] JAVA-1113: Support Cassandra 3.4 LIKE operator in QueryBuilder.
- [improvement] JAVA-1086: Support Cassandra 3.2 CAST function in QueryBuilder.
- [bug] JAVA-1095: Check protocol version for custom payload before sending the query.
- [improvement] JAVA-1133: Add OSGi headers to cassandra-driver-extras.
- [bug] JAVA-1137: Incorrect string returned by DataType.asFunctionParameterString() for collections and tuples.
- [bug] JAVA-1046: (Dynamic)CompositeTypes need to be parsed as string literal, not blob.
- [improvement] JAVA-1164: Clarify documentation on Host.listenAddress and broadcastAddress.
- [improvement] JAVA-1171: Add Host method to determine if DSE Graph is enabled.
- [improvement] JAVA-1069: Bootstrap driver-examples module.
- [documentation] JAVA-1150: Add example and FAQ entry about ByteBuffer/BLOB.

Merged from 2.1 branch:

- [improvement] JAVA-1011: Expose PoolingOptions default values.
- [improvement] JAVA-630: Don't process DOWN events for nodes that have active connections.
- [improvement] JAVA-851: Improve UUIDs javadoc with regard to user-provided timestamps.
- [improvement] JAVA-979: Update javadoc for RegularStatement toString() and getQueryString() to indicate that consistency level and other parameters are not maintained in the query string.
- [bug] JAVA-1068: Unwrap StatementWrappers when hashing the paging state.
- [improvement] JAVA-1021: Improve error message when connect() is called with an invalid keyspace name.
- [improvement] JAVA-879: Mapper.map() accepts mapper-generated and user queries.
- [bug] JAVA-1100: Exception when connecting with shaded java driver in OSGI
- [bug] JAVA-1064: getTable create statement doesn't properly handle quotes in primary key.
- [bug] JAVA-1089: Set LWT made from BuiltStatements to non-idempotent.
- [improvement] JAVA-923: Position idempotent flag on object mapper queries.
- [bug] JAVA-1070: The Mapper should not prepare queries synchronously.
- [new feature] JAVA-982: Introduce new method ConsistencyLevel.isSerial().
- [bug] JAVA-764: Retry with the normal consistency level (not the serial one) when a write times out on the Paxos phase.
- [improvement] JAVA-852: Ignore peers with null entries during discovery.
- [bug] JAVA-1005: DowngradingConsistencyRetryPolicy does not work with EACH_QUORUM when 1 DC is down.
- [bug] JAVA-1002: Avoid deadlock when re-preparing a statement on other hosts.
- [bug] JAVA-1072: Ensure defunct connections are properly evicted from the pool.
- [bug] JAVA-1152: Fix NPE at ControlConnection.refreshNodeListAndTokenMap().


### 3.0.0

- [bug] JAVA-1034: fix metadata parser for collections of custom types.
- [improvement] JAVA-1035: Expose host broadcast_address and listen_address if available.
- [new feature] JAVA-1037: Allow named parameters in simple statements.
- [improvement] JAVA-1033: Allow per-statement read timeout.
- [improvement] JAVA-1042: Include DSE version and workload in Host data.

Merged from 2.1 branch:

- [improvement] JAVA-1030: Log token to replica map computation times.
- [bug] JAVA-1039: Minor bugs in Event Debouncer.


### 3.0.0-rc1

- [bug] JAVA-890: fix mapper for case-sensitive UDT.


### 3.0.0-beta1

- [bug] JAVA-993: Support for "custom" types after CASSANDRA-10365.
- [bug] JAVA-999: Handle unset parameters in QueryLogger.
- [bug] JAVA-998: SchemaChangeListener not invoked for Functions or Aggregates having UDT arguments.
- [bug] JAVA-1009: use CL ONE to compute query plan when reconnecting
  control connection.
- [improvement] JAVA-1003: Change default consistency level to LOCAL_ONE (amends JAVA-926).
- [improvement] JAVA-863: Idempotence propagation in prepared statements.
- [improvement] JAVA-996: Make CodecRegistry available to ProtocolDecoder.
- [bug] JAVA-819: Driver shouldn't retry on client timeout if statement is not idempotent.
- [improvement] JAVA-1007: Make SimpleStatement and QueryBuilder "detached" again.

Merged from 2.1 branch:

- [improvement] JAVA-989: Include keyspace name when invalid replication found when generating token map.
- [improvement] JAVA-664: Reduce heap consumption for TokenMap.
- [bug] JAVA-994: Don't call on(Up|Down|Add|Remove) methods if Cluster is closed/closing.


### 3.0.0-alpha5

- [improvement] JAVA-958: Make TableOrView.Order visible.
- [improvement] JAVA-968: Update metrics to the latest version.
- [improvement] JAVA-965: Improve error handling for when a non-type 1 UUID is given to bind() on a timeuuid column.
- [improvement] JAVA-885: Pass the authenticator name from the server to the auth provider.
- [improvement] JAVA-961: Raise an exception when an older version of guava (<16.01) is found.
- [bug] JAVA-972: TypeCodec.parse() implementations should be case insensitive when checking for keyword NULL.
- [bug] JAVA-971: Make type codecs invariant.
- [bug] JAVA-986: Update documentation links to reference 3.0.
- [improvement] JAVA-841: Refactor SSLOptions API.
- [improvement] JAVA-948: Don't limit cipher suites by default.
- [improvement] JAVA-917: Document SSL configuration.
- [improvement] JAVA-936: Adapt schema metadata parsing logic to new storage format of CQL types in C* 3.0.
- [new feature] JAVA-846: Provide custom codecs library as an extra module.
- [new feature] JAVA-742: Codec Support for JSON.
- [new feature] JAVA-606: Codec support for Java 8.
- [new feature] JAVA-565: Codec support for Java arrays.
- [new feature] JAVA-605: Codec support for Java enums.
- [bug] JAVA-884: Fix UDT mapper to process fields in the correct order.

Merged from 2.1 branch:

- [bug] JAVA-854: avoid early return in Cluster.init when a node doesn't support the protocol version.
- [bug] JAVA-978: Fix quoting issue that caused Mapper.getTableMetadata() to return null.
- [improvement] JAVA-920: Downgrade "error creating pool" message to WARN.
- [bug] JAVA-954: Don't trigger reconnection before initialization complete.
- [improvement] JAVA-914: Avoid rejected tasks at shutdown.
- [improvement] JAVA-921: Add SimpleStatement.getValuesCount().
- [bug] JAVA-901: Move call to connection.release() out of cancelHandler.
- [bug] JAVA-960: Avoid race in control connection shutdown.
- [bug] JAVA-656: Fix NPE in ControlConnection.updateLocationInfo.
- [bug] JAVA-966: Count uninitialized connections in conviction policy.
- [improvement] JAVA-917: Document SSL configuration.
- [improvement] JAVA-652: Add DCAwareRoundRobinPolicy builder.
- [improvement] JAVA-808: Add generic filtering policy that can be used to exclude specific DCs.
- [bug] JAVA-988: Metadata.handleId should handle escaped double quotes.
- [bug] JAVA-983: QueryBuilder cannot handle collections containing function calls.


### 3.0.0-alpha4

- [improvement] JAVA-926: Change default consistency level to LOCAL_QUORUM.
- [bug] JAVA-942: Fix implementation of UserType.hashCode().
- [improvement] JAVA-877: Don't delay UP/ADDED notifications if protocol version = V4.
- [improvement] JAVA-938: Parse 'extensions' column in table metadata.
- [bug] JAVA-900: Fix Configuration builder to allow disabled metrics.
- [new feature] JAVA-902: Prepare API for async query trace.
- [new feature] JAVA-930: Add BoundStatement#unset.
- [bug] JAVA-946: Make table metadata options class visible.
- [bug] JAVA-939: Add crcCheckChance to TableOptionsMetadata#equals/hashCode.
- [bug] JAVA-922: Make TypeCodec return mutable collections.
- [improvement] JAVA-932: Limit visibility of codec internals.
- [improvement] JAVA-934: Warn if a custom codec collides with an existing one.
- [improvement] JAVA-940: Allow typed getters/setters to target any CQL type.
- [bug] JAVA-950: Fix Cluster.connect with a case-sensitive keyspace.
- [bug] JAVA-953: Fix MaterializedViewMetadata when base table name is case sensitive.


### 3.0.0-alpha3

- [new feature] JAVA-571: Support new system tables in C* 3.0.
- [improvement] JAVA-919: Move crc_check_chance out of compressions options.

Merged from 2.0 branch:

- [improvement] JAVA-718: Log streamid at the trace level on sending request and receiving response.
- [bug] JAVA-796: Fix SpeculativeExecutionPolicy.init() and close() are never called.
- [improvement] JAVA-710: Suppress unnecessary warning at shutdown.
- [improvement] #340: Allow DNS name with multiple A-records as contact point.
- [bug] JAVA-794: Allow tracing across multiple result pages.
- [bug] JAVA-737: DowngradingConsistencyRetryPolicy ignores write timeouts.
- [bug] JAVA-736: Forbid bind marker in QueryBuilder add/append/prepend.
- [bug] JAVA-712: Prevent QueryBuilder.quote() from applying duplicate double quotes.
- [bug] JAVA-688: Prevent QueryBuilder from trying to serialize raw string.
- [bug] JAVA-679: Support bind marker in QueryBuilder DELETE's list index.
- [improvement] JAVA-475: Improve QueryBuilder API for SELECT DISTINCT.
- [improvement] JAVA-225: Create values() function for Insert builder using List.
- [improvement] JAVA-702: Warn when ReplicationStrategy encounters invalid
  replication factors.
- [improvement] JAVA-662: Add PoolingOptions method to set both core and max
  connections.
- [improvement] JAVA-766: Do not include epoll JAR in binary distribution.
- [improvement] JAVA-726: Optimize internal copies of Request objects.
- [bug] JAVA-815: Preserve tracing across retries.
- [improvement] JAVA-709: New RetryDecision.tryNextHost().
- [bug] JAVA-733: Handle function calls and raw strings as non-idempotent in QueryBuilder.
- [improvement] JAVA-765: Provide API to retrieve values of a Parameterized SimpleStatement.
- [improvement] JAVA-827: implement UPDATE .. IF EXISTS in QueryBuilder.
- [improvement] JAVA-618: Randomize contact points list to prevent hotspots.
- [improvement] JAVA-720: Surface the coordinator used on query failure.
- [bug] JAVA-792: Handle contact points removed during init.
- [improvement] JAVA-719: Allow PlainTextAuthProvider to change its credentials at runtime.
- [new feature] JAVA-151: Make it possible to register for SchemaChange Events.
- [improvement] JAVA-861: Downgrade "Asked to rebuild table" log from ERROR to INFO level.
- [improvement] JAVA-797: Provide an option to prepare statements only on one node.
- [improvement] JAVA-658: Provide an option to not re-prepare all statements in onUp.
- [improvement] JAVA-853: Customizable creation of netty timer.
- [bug] JAVA-859: Avoid quadratic ring processing with invalid replication factors.
- [improvement] JAVA-657: Debounce control connection queries.
- [bug] JAVA-784: LoadBalancingPolicy.distance() called before init().
- [new feature] JAVA-828: Make driver-side metadata optional.
- [improvement] JAVA-544: Allow hosts to remain partially up.
- [improvement] JAVA-821, JAVA-822: Remove internal blocking calls and expose async session
  creation.
- [improvement] JAVA-725: Use parallel calls when re-preparing statement on other
  hosts.
- [bug] JAVA-629: Don't use connection timeout for unrelated internal queries.
- [bug] JAVA-892: Fix NPE in speculative executions when metrics disabled.


### 3.0.0-alpha2

- [new feature] JAVA-875, JAVA-882: Move secondary index metadata out of column definitions.

Merged from 2.2 branch:

- [bug] JAVA-847: Propagate CodecRegistry to nested UDTs.
- [improvement] JAVA-848: Ability to store a default, shareable CodecRegistry
  instance.
- [bug] JAVA-880: Treat empty ByteBuffers as empty values in TupleCodec and
  UDTCodec.


### 3.0.0-alpha1

- [new feature] JAVA-876: Support new system tables in C* 3.0.0-alpha1.

Merged from 2.2 branch:

- [improvement] JAVA-810: Rename DateWithoutTime to LocalDate.
- [bug] JAVA-816: DateCodec does not format values correctly.
- [bug] JAVA-817: TimeCodec does not format values correctly.
- [bug] JAVA-818: TypeCodec.getDataTypeFor() does not handle LocalDate instances.
- [improvement] JAVA-836: Make ResultSet#fetchMoreResult return a
  ListenableFuture<ResultSet>.
- [improvement] JAVA-843: Disable frozen checks in mapper.
- [improvement] JAVA-721: Allow user to register custom type codecs.
- [improvement] JAVA-722: Support custom type codecs in mapper.


### 2.2.0-rc3

- [bug] JAVA-847: Propagate CodecRegistry to nested UDTs.
- [improvement] JAVA-848: Ability to store a default, shareable CodecRegistry
  instance.
- [bug] JAVA-880: Treat empty ByteBuffers as empty values in TupleCodec and
  UDTCodec.


### 2.2.0-rc2

- [improvement] JAVA-810: Rename DateWithoutTime to LocalDate.
- [bug] JAVA-816: DateCodec does not format values correctly.
- [bug] JAVA-817: TimeCodec does not format values correctly.
- [bug] JAVA-818: TypeCodec.getDataTypeFor() does not handle LocalDate instances.
- [improvement] JAVA-836: Make ResultSet#fetchMoreResult return a
  ListenableFuture<ResultSet>.
- [improvement] JAVA-843: Disable frozen checks in mapper.
- [improvement] JAVA-721: Allow user to register custom type codecs.
- [improvement] JAVA-722: Support custom type codecs in mapper.

Merged from 2.1 branch:

- [bug] JAVA-834: Special case check for 'null' string in index_options column.
- [improvement] JAVA-835: Allow accessor methods with less parameters in case
  named bind markers are repeated.
- [improvement] JAVA-475: Improve QueryBuilder API for SELECT DISTINCT.
- [improvement] JAVA-715: Make NativeColumnType a top-level class.
- [improvement] JAVA-700: Expose ProtocolVersion#toInt.
- [bug] JAVA-542: Handle void return types in accessors.
- [improvement] JAVA-225: Create values() function for Insert builder using List.
- [improvement] JAVA-713: HashMap throws an OOM Exception when logging level is set to TRACE.
- [bug] JAVA-679: Support bind marker in QueryBuilder DELETE's list index.
- [improvement] JAVA-732: Expose KEYS and FULL indexing options in IndexMetadata.
- [improvement] JAVA-589: Allow @Enumerated in Accessor method parameters.
- [improvement] JAVA-554: Allow access to table metadata from Mapper.
- [improvement] JAVA-661: Provide a way to map computed fields.
- [improvement] JAVA-824: Ignore missing columns in mapper.
- [bug] JAVA-724: Preserve default timestamp for retries and speculative executions.
- [improvement] JAVA-738: Use same pool implementation for protocol v2 and v3.
- [improvement] JAVA-677: Support CONTAINS / CONTAINS KEY in QueryBuilder.
- [improvement] JAVA-477/JAVA-540: Add USING options in mapper for delete and save
  operations.
- [improvement] JAVA-473: Add mapper option to configure whether to save null fields.

Merged from 2.0 branch:

- [bug] JAVA-737: DowngradingConsistencyRetryPolicy ignores write timeouts.
- [bug] JAVA-736: Forbid bind marker in QueryBuilder add/append/prepend.
- [bug] JAVA-712: Prevent QueryBuilder.quote() from applying duplicate double quotes.
- [bug] JAVA-688: Prevent QueryBuilder from trying to serialize raw string.
- [bug] JAVA-679: Support bind marker in QueryBuilder DELETE's list index.
- [improvement] JAVA-475: Improve QueryBuilder API for SELECT DISTINCT.
- [improvement] JAVA-225: Create values() function for Insert builder using List.
- [improvement] JAVA-702: Warn when ReplicationStrategy encounters invalid
  replication factors.
- [improvement] JAVA-662: Add PoolingOptions method to set both core and max
  connections.
- [improvement] JAVA-766: Do not include epoll JAR in binary distribution.
- [improvement] JAVA-726: Optimize internal copies of Request objects.
- [bug] JAVA-815: Preserve tracing across retries.
- [improvement] JAVA-709: New RetryDecision.tryNextHost().
- [bug] JAVA-733: Handle function calls and raw strings as non-idempotent in QueryBuilder.


### 2.2.0-rc1

- [new feature] JAVA-783: Protocol V4 enum support.
- [new feature] JAVA-776: Use PK columns in protocol v4 PREPARED response.
- [new feature] JAVA-777: Distinguish NULL and UNSET values.
- [new feature] JAVA-779: Add k/v payload for 3rd party usage.
- [new feature] JAVA-780: Expose server-side warnings on ExecutionInfo.
- [new feature] JAVA-749: Expose new read/write failure exceptions.
- [new feature] JAVA-747: Expose function and aggregate metadata.
- [new feature] JAVA-778: Add new client exception for CQL function failure.
- [improvement] JAVA-700: Expose ProtocolVersion#toInt.
- [new feature] JAVA-404: Support new C* 2.2 CQL date and time types.

Merged from 2.1 branch:

- [improvement] JAVA-782: Unify "Target" enum for schema elements.


### 2.1.10.2

Merged from 2.0 branch:

- [bug] JAVA-1179: Request objects should be copied when executed.
- [improvement] JAVA-1182: Throw error when synchronous call made on I/O thread.
- [bug] JAVA-1184: Unwrap StatementWrappers when extracting column definitions.


### 2.1.10.1

- [bug] JAVA-1152: Fix NPE at ControlConnection.refreshNodeListAndTokenMap().
- [bug] JAVA-1156: Fix NPE at TableMetadata.equals().


### 2.1.10

- [bug] JAVA-988: Metadata.handleId should handle escaped double quotes.
- [bug] JAVA-983: QueryBuilder cannot handle collections containing function calls.
- [improvement] JAVA-863: Idempotence propagation in PreparedStatements.
- [bug] JAVA-937: TypeCodec static initializers not always correctly executed.
- [improvement] JAVA-989: Include keyspace name when invalid replication found when generating token map.
- [improvement] JAVA-664: Reduce heap consumption for TokenMap.
- [improvement] JAVA-1030: Log token to replica map computation times.
- [bug] JAVA-1039: Minor bugs in Event Debouncer.
- [improvement] JAVA-843: Disable frozen checks in mapper.
- [improvement] JAVA-833: Improve message when a nested type can't be serialized.
- [improvement] JAVA-1011: Expose PoolingOptions default values.
- [improvement] JAVA-630: Don't process DOWN events for nodes that have active connections.
- [improvement] JAVA-851: Improve UUIDs javadoc with regard to user-provided timestamps.
- [improvement] JAVA-979: Update javadoc for RegularStatement toString() and getQueryString() to indicate that consistency level and other parameters are not maintained in the query string.
- [improvement] JAVA-1038: Fetch node info by rpc_address if its broadcast_address is not in system.peers.
- [improvement] JAVA-974: Validate accessor parameter types against bound statement.
- [bug] JAVA-1068: Unwrap StatementWrappers when hashing the paging state.
- [bug] JAVA-831: Mapper can't load an entity where the PK is a UDT.
- [improvement] JAVA-1021: Improve error message when connect() is called with an invalid keyspace name.
- [improvement] JAVA-879: Mapper.map() accepts mapper-generated and user queries.
- [bug] JAVA-1100: Exception when connecting with shaded java driver in OSGI
- [bug] JAVA-819: Expose more errors in RetryPolicy + provide idempotent-aware wrapper.
- [improvement] JAVA-1040: SimpleStatement parameters support in QueryLogger.
- [bug] JAVA-1064: getTable create statement doesn't properly handle quotes in primary key.
- [improvement] JAVA-888: Add cluster-wide percentile tracker.
- [improvement] JAVA-963: Automatically register PercentileTracker from components that use it.
- [bug] JAVA-1089: Set LWT made from BuiltStatements to non-idempotent.
- [improvement] JAVA-923: Position idempotent flag on object mapper queries.
- [new feature] JAVA-1019: SchemaBuilder support for CREATE/ALTER/DROP KEYSPACE.
- [bug] JAVA-1070: The Mapper should not prepare queries synchronously.
- [new feature] JAVA-982: Introduce new method ConsistencyLevel.isSerial().
- [bug] JAVA-764: Retry with the normal consistency level (not the serial one) when a write times out on the Paxos phase.
- [bug] JAVA-727: Allow monotonic timestamp generators to drift in the future + use microsecond precision when possible.
- [improvement] JAVA-444: Add Java process information to UUIDs.makeNode() hash.
- [improvement] JAVA-977: Preserve original cause when BuiltStatement value can't be serialized.
- [bug] JAVA-1094: Backport TypeCodec parse and format fixes from 3.0.
- [improvement] JAVA-852: Ignore peers with null entries during discovery.
- [bug] JAVA-1132: Executing bound statement with no variables results in exception with protocol v1.
- [bug] JAVA-1005: DowngradingConsistencyRetryPolicy does not work with EACH_QUORUM when 1 DC is down.
- [bug] JAVA-1002: Avoid deadlock when re-preparing a statement on other hosts.

Merged from 2.0 branch:

- [bug] JAVA-994: Don't call on(Up|Down|Add|Remove) methods if Cluster is closed/closing.
- [improvement] JAVA-805: Document that metrics are null until Cluster is initialized.
- [bug] JAVA-1072: Ensure defunct connections are properly evicted from the pool.


### 2.1.9

- [bug] JAVA-942: Fix implementation of UserType.hashCode().
- [bug] JAVA-854: avoid early return in Cluster.init when a node doesn't support the protocol version.
- [bug] JAVA-978: Fix quoting issue that caused Mapper.getTableMetadata() to return null.

Merged from 2.0 branch:

- [bug] JAVA-950: Fix Cluster.connect with a case-sensitive keyspace.
- [improvement] JAVA-920: Downgrade "error creating pool" message to WARN.
- [bug] JAVA-954: Don't trigger reconnection before initialization complete.
- [improvement] JAVA-914: Avoid rejected tasks at shutdown.
- [improvement] JAVA-921: Add SimpleStatement.getValuesCount().
- [bug] JAVA-901: Move call to connection.release() out of cancelHandler.
- [bug] JAVA-960: Avoid race in control connection shutdown.
- [bug] JAVA-656: Fix NPE in ControlConnection.updateLocationInfo.
- [bug] JAVA-966: Count uninitialized connections in conviction policy.
- [improvement] JAVA-917: Document SSL configuration.
- [improvement] JAVA-652: Add DCAwareRoundRobinPolicy builder.
- [improvement] JAVA-808: Add generic filtering policy that can be used to exclude specific DCs.


### 2.1.8

Merged from 2.0 branch:

- [improvement] JAVA-718: Log streamid at the trace level on sending request and receiving response.

- [bug] JAVA-796: Fix SpeculativeExecutionPolicy.init() and close() are never called.
- [improvement] JAVA-710: Suppress unnecessary warning at shutdown.
- [improvement] #340: Allow DNS name with multiple A-records as contact point.
- [bug] JAVA-794: Allow tracing across multiple result pages.
- [bug] JAVA-737: DowngradingConsistencyRetryPolicy ignores write timeouts.
- [bug] JAVA-736: Forbid bind marker in QueryBuilder add/append/prepend.
- [bug] JAVA-712: Prevent QueryBuilder.quote() from applying duplicate double quotes.
- [bug] JAVA-688: Prevent QueryBuilder from trying to serialize raw string.
- [bug] JAVA-679: Support bind marker in QueryBuilder DELETE's list index.
- [improvement] JAVA-475: Improve QueryBuilder API for SELECT DISTINCT.
- [improvement] JAVA-225: Create values() function for Insert builder using List.
- [improvement] JAVA-702: Warn when ReplicationStrategy encounters invalid
  replication factors.
- [improvement] JAVA-662: Add PoolingOptions method to set both core and max
  connections.
- [improvement] JAVA-766: Do not include epoll JAR in binary distribution.
- [improvement] JAVA-726: Optimize internal copies of Request objects.
- [bug] JAVA-815: Preserve tracing across retries.
- [improvement] JAVA-709: New RetryDecision.tryNextHost().
- [bug] JAVA-733: Handle function calls and raw strings as non-idempotent in QueryBuilder.
- [improvement] JAVA-765: Provide API to retrieve values of a Parameterized SimpleStatement.
- [improvement] JAVA-827: implement UPDATE .. IF EXISTS in QueryBuilder.
- [improvement] JAVA-618: Randomize contact points list to prevent hotspots.
- [improvement] JAVA-720: Surface the coordinator used on query failure.
- [bug] JAVA-792: Handle contact points removed during init.
- [improvement] JAVA-719: Allow PlainTextAuthProvider to change its credentials at runtime.
- [new feature] JAVA-151: Make it possible to register for SchemaChange Events.
- [improvement] JAVA-861: Downgrade "Asked to rebuild table" log from ERROR to INFO level.
- [improvement] JAVA-797: Provide an option to prepare statements only on one node.
- [improvement] JAVA-658: Provide an option to not re-prepare all statements in onUp.
- [improvement] JAVA-853: Customizable creation of netty timer.
- [bug] JAVA-859: Avoid quadratic ring processing with invalid replication factors.
- [improvement] JAVA-657: Debounce control connection queries.
- [bug] JAVA-784: LoadBalancingPolicy.distance() called before init().
- [new feature] JAVA-828: Make driver-side metadata optional.
- [improvement] JAVA-544: Allow hosts to remain partially up.
- [improvement] JAVA-821, JAVA-822: Remove internal blocking calls and expose async session
  creation.
- [improvement] JAVA-725: Use parallel calls when re-preparing statement on other
  hosts.
- [bug] JAVA-629: Don't use connection timeout for unrelated internal queries.
- [bug] JAVA-892: Fix NPE in speculative executions when metrics disabled.


### 2.1.7.1

- [bug] JAVA-834: Special case check for 'null' string in index_options column.
- [improvement] JAVA-835: Allow accessor methods with less parameters in case
  named bind markers are repeated.


### 2.1.7

- [improvement] JAVA-475: Improve QueryBuilder API for SELECT DISTINCT.
- [improvement] JAVA-715: Make NativeColumnType a top-level class.
- [improvement] JAVA-782: Unify "Target" enum for schema elements.
- [improvement] JAVA-700: Expose ProtocolVersion#toInt.
- [bug] JAVA-542: Handle void return types in accessors.
- [improvement] JAVA-225: Create values() function for Insert builder using List.
- [improvement] JAVA-713: HashMap throws an OOM Exception when logging level is set to TRACE.
- [bug] JAVA-679: Support bind marker in QueryBuilder DELETE's list index.
- [improvement] JAVA-732: Expose KEYS and FULL indexing options in IndexMetadata.
- [improvement] JAVA-589: Allow @Enumerated in Accessor method parameters.
- [improvement] JAVA-554: Allow access to table metadata from Mapper.
- [improvement] JAVA-661: Provide a way to map computed fields.
- [improvement] JAVA-824: Ignore missing columns in mapper.
- [bug] JAVA-724: Preserve default timestamp for retries and speculative executions.
- [improvement] JAVA-738: Use same pool implementation for protocol v2 and v3.
- [improvement] JAVA-677: Support CONTAINS / CONTAINS KEY in QueryBuilder.
- [improvement] JAVA-477/JAVA-540: Add USING options in mapper for delete and save
  operations.
- [improvement] JAVA-473: Add mapper option to configure whether to save null fields.

Merged from 2.0 branch:

- [bug] JAVA-737: DowngradingConsistencyRetryPolicy ignores write timeouts.
- [bug] JAVA-736: Forbid bind marker in QueryBuilder add/append/prepend.
- [bug] JAVA-712: Prevent QueryBuilder.quote() from applying duplicate double quotes.
- [bug] JAVA-688: Prevent QueryBuilder from trying to serialize raw string.
- [bug] JAVA-679: Support bind marker in QueryBuilder DELETE's list index.
- [improvement] JAVA-475: Improve QueryBuilder API for SELECT DISTINCT.
- [improvement] JAVA-225: Create values() function for Insert builder using List.
- [improvement] JAVA-702: Warn when ReplicationStrategy encounters invalid
  replication factors.
- [improvement] JAVA-662: Add PoolingOptions method to set both core and max
  connections.
- [improvement] JAVA-766: Do not include epoll JAR in binary distribution.
- [improvement] JAVA-726: Optimize internal copies of Request objects.
- [bug] JAVA-815: Preserve tracing across retries.
- [improvement] JAVA-709: New RetryDecision.tryNextHost().
- [bug] JAVA-733: Handle function calls and raw strings as non-idempotent in QueryBuilder.


### 2.1.6

Merged from 2.0 branch:

- [new feature] JAVA-584: Add getObject to BoundStatement and Row.
- [improvement] JAVA-419: Improve connection pool resizing algorithm.
- [bug] JAVA-599: Fix race condition between pool expansion and shutdown.
- [improvement] JAVA-622: Upgrade Netty to 4.0.27.
- [improvement] JAVA-562: Coalesce frames before flushing them to the connection.
- [improvement] JAVA-583: Rename threads to indicate that they are for the driver.
- [new feature] JAVA-550: Expose paging state.
- [new feature] JAVA-646: Slow Query Logger.
- [improvement] JAVA-698: Exclude some errors from measurements in LatencyAwarePolicy.
- [bug] JAVA-641: Fix issue when executing a PreparedStatement from another cluster.
- [improvement] JAVA-534: Log keyspace xxx does not exist at WARN level.
- [improvement] JAVA-619: Allow Cluster subclasses to delegate to another instance.
- [new feature] JAVA-669: Expose an API to check for schema agreement after a
  schema-altering statement.
- [improvement] JAVA-692: Make connection and pool creation fully async.
- [improvement] JAVA-505: Optimize connection use after reconnection.
- [improvement] JAVA-617: Remove "suspected" mechanism.
- [improvement] reverts JAVA-425: Don't mark connection defunct on client timeout.
- [new feature] JAVA-561: Speculative query executions.
- [bug] JAVA-666: Release connection before completing the ResultSetFuture.
- [new feature BETA] JAVA-723: Percentile-based variant of query logger and speculative
  executions.
- [bug] JAVA-734: Fix buffer leaks when compression is enabled.
- [improvement] JAVA-756: Use Netty's pooled ByteBufAllocator by default.
- [improvement] JAVA-759: Expose "unsafe" paging state API.
- [bug] JAVA-768: Prevent race during pool initialization.


### 2.1.5

- [bug] JAVA-575: Authorize Null parameter in Accessor method.
- [improvement] JAVA-570: Support C* 2.1.3's nested collections.
- [bug] JAVA-612: Fix checks on mapped collection types.
- [bug] JAVA-672: Fix QueryBuilder.putAll() when the collection contains UDTs.

Merged from 2.0 branch:

- [new feature] JAVA-518: Add AddressTranslater for EC2 multi-region deployment.
- [improvement] JAVA-533: Add connection heartbeat.
- [improvement] JAVA-568: Reduce level of logs on missing rpc_address.
- [improvement] JAVA-312, JAVA-681: Expose node token and range information.
- [bug] JAVA-595: Fix cluster name mismatch check at startup.
- [bug] JAVA-620: Fix guava dependency when using OSGI.
- [bug] JAVA-678: Fix handling of DROP events when ks name is case-sensitive.
- [improvement] JAVA-631: Use List<?> instead of List<Object> in QueryBuilder API.
- [improvement] JAVA-654: Exclude Netty POM from META-INF in shaded JAR.
- [bug] JAVA-655: Quote single quotes contained in table comments in asCQLQuery method.
- [bug] JAVA-684: Empty TokenRange returned in a one token cluster.
- [improvement] JAVA-687: Expose TokenRange#contains.
- [bug] JAVA-614: Prevent race between cancellation and query completion.
- [bug] JAVA-632: Prevent cancel and timeout from cancelling unrelated ResponseHandler if
  streamId was already released and reused.
- [bug] JAVA-642: Fix issue when newly opened pool fails before we could mark the node UP.
- [bug] JAVA-613: Fix unwanted LBP notifications when a contact host is down.
- [bug] JAVA-651: Fix edge cases where a connection was released twice.
- [bug] JAVA-653: Fix edge cases in query cancellation.


### 2.1.4

Merged from 2.0 branch:

- [improvement] JAVA-538: Shade Netty dependency.
- [improvement] JAVA-543: Target schema refreshes more precisely.
- [bug] JAVA-546: Don't check rpc_address for control host.
- [improvement] JAVA-409: Improve message of NoHostAvailableException.
- [bug] JAVA-556: Rework connection reaper to avoid deadlock.
- [bug] JAVA-557: Avoid deadlock when multiple connections to the same host get write
  errors.
- [improvement] JAVA-504: Make shuffle=true the default for TokenAwarePolicy.
- [bug] JAVA-577: Fix bug when SUSPECT reconnection succeeds, but one of the pooled
  connections fails while bringing the node back up.
- [bug] JAVA-419: JAVA-587: Prevent faulty control connection from ignoring reconnecting hosts.
- temporarily revert "Add idle timeout to the connection pool".
- [bug] JAVA-593: Ensure updateCreatedPools does not add pools for suspected hosts.
- [bug] JAVA-594: Ensure state change notifications for a given host are handled serially.
- [bug] JAVA-597: Ensure control connection reconnects when control host is removed.


### 2.1.3

- [bug] JAVA-510: Ignore static fields in mapper.
- [bug] JAVA-509: Fix UDT parsing at init when using the default protocol version.
- [bug] JAVA-495: Fix toString, equals and hashCode on accessor proxies.
- [bug] JAVA-528: Allow empty name on Column and Field annotations.

Merged from 2.0 branch:

- [bug] JAVA-497: Ensure control connection does not trigger concurrent reconnects.
- [improvement] JAVA-472: Keep trying to reconnect on authentication errors.
- [improvement] JAVA-463: Expose close method on load balancing policy.
- [improvement] JAVA-459: Allow load balancing policy to trigger refresh for a single host.
- [bug] JAVA-493: Expose an API to cancel reconnection attempts.
- [bug] JAVA-503: Fix NPE when a connection fails during pool construction.
- [improvement] JAVA-423: Log datacenter name in DCAware policy's init when it is explicitly provided.
- [improvement] JAVA-504: Shuffle the replicas in TokenAwarePolicy.newQueryPlan.
- [improvement] JAVA-507: Make schema agreement wait tuneable.
- [improvement] JAVA-494: Document how to inject the driver metrics into another registry.
- [improvement] JAVA-419: Add idle timeout to the connection pool.
- [bug] JAVA-516: LatencyAwarePolicy does not shutdown executor on invocation of close.
- [improvement] JAVA-451: Throw an exception when DCAwareRoundRobinPolicy is built with
  an explicit but null or empty local datacenter.
- [bug] JAVA-511: Fix check for local contact points in DCAware policy's init.
- [improvement] JAVA-457: Make timeout on saturated pool customizable.
- [improvement] JAVA-521: Downgrade Guava to 14.0.1.
- [bug] JAVA-526: Fix token awareness for case-sensitive keyspaces and tables.
- [bug] JAVA-515: Check maximum number of values passed to SimpleStatement.
- [improvement] JAVA-532: Expose the driver version through the API.
- [improvement] JAVA-522: Optimize session initialization when some hosts are not
  responsive.


### 2.1.2

- [improvement] JAVA-361, JAVA-364, JAVA-467: Support for native protocol v3.
- [bug] JAVA-454: Fix UDT fields of type inet in QueryBuilder.
- [bug] JAVA-455: Exclude transient fields from Frozen checks.
- [bug] JAVA-453: Fix handling of null collections in mapper.
- [improvement] JAVA-452: Make implicit column names case-insensitive in mapper.
- [bug] JAVA-433: Fix named bind markers in QueryBuilder.
- [bug] JAVA-458: Fix handling of BigInteger in object mapper.
- [bug] JAVA-465: Ignore synthetic fields in mapper.
- [improvement] JAVA-451: Throw an exception when DCAwareRoundRobinPolicy is built with
  an explicit but null or empty local datacenter.
- [improvement] JAVA-469: Add backwards-compatible DataType.serialize methods.
- [bug] JAVA-487: Handle null enum fields in object mapper.
- [bug] JAVA-499: Handle null UDT fields in object mapper.

Merged from 2.0 branch:

- [bug] JAVA-449: Handle null pool in PooledConnection.release.
- [improvement] JAVA-425: Defunct connection on request timeout.
- [improvement] JAVA-426: Try next host when we get a SERVER_ERROR.
- [bug] JAVA-449, JAVA-460, JAVA-471: Handle race between query timeout and completion.
- [bug] JAVA-496: Fix DCAwareRoundRobinPolicy datacenter auto-discovery.


### 2.1.1

- [new] JAVA-441: Support for new "frozen" keyword.

Merged from 2.0 branch:

- [bug] JAVA-397: Check cluster name when connecting to a new node.
- [bug] JAVA-326: Add missing CAS delete support in QueryBuilder.
- [bug] JAVA-363: Add collection and data length checks during serialization.
- [improvement] JAVA-329: Surface number of retries in metrics.
- [bug] JAVA-428: Do not use a host when no rpc_address found for it.
- [improvement] JAVA-358: Add ResultSet.wasApplied() for conditional queries.
- [bug] JAVA-349: Fix negative HostConnectionPool open count.
- [improvement] JAVA-436: Log more connection details at trace and debug levels.
- [bug] JAVA-445: Fix cluster shutdown.


### 2.1.0

- [bug] JAVA-408: ClusteringColumn annotation not working with specified ordering.
- [improvement] JAVA-410: Fail BoundStatement if null values are not set explicitly.
- [bug] JAVA-416: Handle UDT and tuples in BuiltStatement.toString.

Merged from 2.0 branch:

- [bug] JAVA-407: Release connections on ResultSetFuture#cancel.
- [bug] JAVA-393: Fix handling of SimpleStatement with values in query builder
  batches.
- [bug] JAVA-417: Ensure pool is properly closed in onDown.
- [bug] JAVA-415: Fix tokenMap initialization at startup.
- [bug] JAVA-418: Avoid deadlock on close.


### 2.1.0-rc1

Merged from 2.0 branch:

- [bug] JAVA-394: Ensure defunct connections are completely closed.
- [bug] JAVA-342, JAVA-390: Fix memory and resource leak on closed Sessions.


### 2.1.0-beta1

- [new] Support for User Defined Types and tuples
- [new] Simple object mapper

Merged from 2.0 branch: everything up to 2.0.3 (included), and the following.

- [improvement] JAVA-204: Better handling of dead connections.
- [bug] JAVA-373: Fix potential NPE in ControlConnection.
- [bug] JAVA-291: Throws NPE when passed null for a contact point.
- [bug] JAVA-315: Avoid LoadBalancingPolicy onDown+onUp at startup.
- [bug] JAVA-343: Avoid classloader leak in Tomcat.
- [bug] JAVA-387: Avoid deadlock in onAdd/onUp.
- [bug] JAVA-377, JAVA-391: Make metadata parsing more lenient.


### 2.0.12.2

- [bug] JAVA-1179: Request objects should be copied when executed.
- [improvement] JAVA-1182: Throw error when synchronous call made on I/O thread.
- [bug] JAVA-1184: Unwrap StatementWrappers when extracting column definitions.


### 2.0.12.1

- [bug] JAVA-994: Don't call on(Up|Down|Add|Remove) methods if Cluster is closed/closing.
- [improvement] JAVA-805: Document that metrics are null until Cluster is initialized.
- [bug] JAVA-1072: Ensure defunct connections are properly evicted from the pool.


### 2.0.12

- [bug] JAVA-950: Fix Cluster.connect with a case-sensitive keyspace.
- [improvement] JAVA-920: Downgrade "error creating pool" message to WARN.
- [bug] JAVA-954: Don't trigger reconnection before initialization complete.
- [improvement] JAVA-914: Avoid rejected tasks at shutdown.
- [improvement] JAVA-921: Add SimpleStatement.getValuesCount().
- [bug] JAVA-901: Move call to connection.release() out of cancelHandler.
- [bug] JAVA-960: Avoid race in control connection shutdown.
- [bug] JAVA-656: Fix NPE in ControlConnection.updateLocationInfo.
- [bug] JAVA-966: Count uninitialized connections in conviction policy.
- [improvement] JAVA-917: Document SSL configuration.
- [improvement] JAVA-652: Add DCAwareRoundRobinPolicy builder.
- [improvement] JAVA-808: Add generic filtering policy that can be used to exclude specific DCs.


### 2.0.11

- [improvement] JAVA-718: Log streamid at the trace level on sending request and receiving response.
- [bug] JAVA-796: Fix SpeculativeExecutionPolicy.init() and close() are never called.
- [improvement] JAVA-710: Suppress unnecessary warning at shutdown.
- [improvement] #340: Allow DNS name with multiple A-records as contact point.
- [bug] JAVA-794: Allow tracing across multiple result pages.
- [bug] JAVA-737: DowngradingConsistencyRetryPolicy ignores write timeouts.
- [bug] JAVA-736: Forbid bind marker in QueryBuilder add/append/prepend.
- [bug] JAVA-712: Prevent QueryBuilder.quote() from applying duplicate double quotes.
- [bug] JAVA-688: Prevent QueryBuilder from trying to serialize raw string.
- [bug] JAVA-679: Support bind marker in QueryBuilder DELETE's list index.
- [improvement] JAVA-475: Improve QueryBuilder API for SELECT DISTINCT.
- [improvement] JAVA-225: Create values() function for Insert builder using List.
- [improvement] JAVA-702: Warn when ReplicationStrategy encounters invalid
  replication factors.
- [improvement] JAVA-662: Add PoolingOptions method to set both core and max
  connections.
- [improvement] JAVA-766: Do not include epoll JAR in binary distribution.
- [improvement] JAVA-726: Optimize internal copies of Request objects.
- [bug] JAVA-815: Preserve tracing across retries.
- [improvement] JAVA-709: New RetryDecision.tryNextHost().
- [bug] JAVA-733: Handle function calls and raw strings as non-idempotent in QueryBuilder.
- [improvement] JAVA-765: Provide API to retrieve values of a Parameterized SimpleStatement.
- [improvement] JAVA-827: implement UPDATE .. IF EXISTS in QueryBuilder.
- [improvement] JAVA-618: Randomize contact points list to prevent hotspots.
- [improvement] JAVA-720: Surface the coordinator used on query failure.
- [bug] JAVA-792: Handle contact points removed during init.
- [improvement] JAVA-719: Allow PlainTextAuthProvider to change its credentials at runtime.
- [new feature] JAVA-151: Make it possible to register for SchemaChange Events.
- [improvement] JAVA-861: Downgrade "Asked to rebuild table" log from ERROR to INFO level.
- [improvement] JAVA-797: Provide an option to prepare statements only on one node.
- [improvement] JAVA-658: Provide an option to not re-prepare all statements in onUp.
- [improvement] JAVA-853: Customizable creation of netty timer.
- [bug] JAVA-859: Avoid quadratic ring processing with invalid replication factors.
- [improvement] JAVA-657: Debounce control connection queries.
- [bug] JAVA-784: LoadBalancingPolicy.distance() called before init().
- [new feature] JAVA-828: Make driver-side metadata optional.
- [improvement] JAVA-544: Allow hosts to remain partially up.
- [improvement] JAVA-821, JAVA-822: Remove internal blocking calls and expose async session
  creation.
- [improvement] JAVA-725: Use parallel calls when re-preparing statement on other
  hosts.
- [bug] JAVA-629: Don't use connection timeout for unrelated internal queries.
- [bug] JAVA-892: Fix NPE in speculative executions when metrics disabled.

Merged from 2.0.10_fixes branch:

- [improvement] JAVA-756: Use Netty's pooled ByteBufAllocator by default.
- [improvement] JAVA-759: Expose "unsafe" paging state API.
- [bug] JAVA-767: Fix getObject by name.
- [bug] JAVA-768: Prevent race during pool initialization.


### 2.0.10.1

- [improvement] JAVA-756: Use Netty's pooled ByteBufAllocator by default.
- [improvement] JAVA-759: Expose "unsafe" paging state API.
- [bug] JAVA-767: Fix getObject by name.
- [bug] JAVA-768: Prevent race during pool initialization.


### 2.0.10

- [new feature] JAVA-518: Add AddressTranslater for EC2 multi-region deployment.
- [improvement] JAVA-533: Add connection heartbeat.
- [improvement] JAVA-568: Reduce level of logs on missing rpc_address.
- [improvement] JAVA-312, JAVA-681: Expose node token and range information.
- [bug] JAVA-595: Fix cluster name mismatch check at startup.
- [bug] JAVA-620: Fix guava dependency when using OSGI.
- [bug] JAVA-678: Fix handling of DROP events when ks name is case-sensitive.
- [improvement] JAVA-631: Use List<?> instead of List<Object> in QueryBuilder API.
- [improvement] JAVA-654: Exclude Netty POM from META-INF in shaded JAR.
- [bug] JAVA-655: Quote single quotes contained in table comments in asCQLQuery method.
- [bug] JAVA-684: Empty TokenRange returned in a one token cluster.
- [improvement] JAVA-687: Expose TokenRange#contains.
- [new feature] JAVA-547: Expose values of BoundStatement.
- [new feature] JAVA-584: Add getObject to BoundStatement and Row.
- [improvement] JAVA-419: Improve connection pool resizing algorithm.
- [bug] JAVA-599: Fix race condition between pool expansion and shutdown.
- [improvement] JAVA-622: Upgrade Netty to 4.0.27.
- [improvement] JAVA-562: Coalesce frames before flushing them to the connection.
- [improvement] JAVA-583: Rename threads to indicate that they are for the driver.
- [new feature] JAVA-550: Expose paging state.
- [new feature] JAVA-646: Slow Query Logger.
- [improvement] JAVA-698: Exclude some errors from measurements in LatencyAwarePolicy.
- [bug] JAVA-641: Fix issue when executing a PreparedStatement from another cluster.
- [improvement] JAVA-534: Log keyspace xxx does not exist at WARN level.
- [improvement] JAVA-619: Allow Cluster subclasses to delegate to another instance.
- [new feature] JAVA-669: Expose an API to check for schema agreement after a
  schema-altering statement.
- [improvement] JAVA-692: Make connection and pool creation fully async.
- [improvement] JAVA-505: Optimize connection use after reconnection.
- [improvement] JAVA-617: Remove "suspected" mechanism.
- [improvement] reverts JAVA-425: Don't mark connection defunct on client timeout.
- [new feature] JAVA-561: Speculative query executions.
- [bug] JAVA-666: Release connection before completing the ResultSetFuture.
- [new feature BETA] JAVA-723: Percentile-based variant of query logger and speculative
  executions.
- [bug] JAVA-734: Fix buffer leaks when compression is enabled.

Merged from 2.0.9_fixes branch:

- [bug] JAVA-614: Prevent race between cancellation and query completion.
- [bug] JAVA-632: Prevent cancel and timeout from cancelling unrelated ResponseHandler if
  streamId was already released and reused.
- [bug] JAVA-642: Fix issue when newly opened pool fails before we could mark the node UP.
- [bug] JAVA-613: Fix unwanted LBP notifications when a contact host is down.
- [bug] JAVA-651: Fix edge cases where a connection was released twice.
- [bug] JAVA-653: Fix edge cases in query cancellation.


### 2.0.9.2

- [bug] JAVA-651: Fix edge cases where a connection was released twice.
- [bug] JAVA-653: Fix edge cases in query cancellation.


### 2.0.9.1

- [bug] JAVA-614: Prevent race between cancellation and query completion.
- [bug] JAVA-632: Prevent cancel and timeout from cancelling unrelated ResponseHandler if
  streamId was already released and reused.
- [bug] JAVA-642: Fix issue when newly opened pool fails before we could mark the node UP.
- [bug] JAVA-613: Fix unwanted LBP notifications when a contact host is down.


### 2.0.9

- [improvement] JAVA-538: Shade Netty dependency.
- [improvement] JAVA-543: Target schema refreshes more precisely.
- [bug] JAVA-546: Don't check rpc_address for control host.
- [improvement] JAVA-409: Improve message of NoHostAvailableException.
- [bug] JAVA-556: Rework connection reaper to avoid deadlock.
- [bug] JAVA-557: Avoid deadlock when multiple connections to the same host get write
  errors.
- [improvement] JAVA-504: Make shuffle=true the default for TokenAwarePolicy.
- [bug] JAVA-577: Fix bug when SUSPECT reconnection succeeds, but one of the pooled
  connections fails while bringing the node back up.
- [bug] JAVA-419: JAVA-587: Prevent faulty control connection from ignoring reconnecting hosts.
- temporarily revert "Add idle timeout to the connection pool".
- [bug] JAVA-593: Ensure updateCreatedPools does not add pools for suspected hosts.
- [bug] JAVA-594: Ensure state change notifications for a given host are handled serially.
- [bug] JAVA-597: Ensure control connection reconnects when control host is removed.


### 2.0.8

- [bug] JAVA-526: Fix token awareness for case-sensitive keyspaces and tables.
- [bug] JAVA-515: Check maximum number of values passed to SimpleStatement.
- [improvement] JAVA-532: Expose the driver version through the API.
- [improvement] JAVA-522: Optimize session initialization when some hosts are not
  responsive.


### 2.0.7

- [bug] JAVA-449: Handle null pool in PooledConnection.release.
- [improvement] JAVA-425: Defunct connection on request timeout.
- [improvement] JAVA-426: Try next host when we get a SERVER_ERROR.
- [bug] JAVA-449, JAVA-460, JAVA-471: Handle race between query timeout and completion.
- [bug] JAVA-496: Fix DCAwareRoundRobinPolicy datacenter auto-discovery.
- [bug] JAVA-497: Ensure control connection does not trigger concurrent reconnects.
- [improvement] JAVA-472: Keep trying to reconnect on authentication errors.
- [improvement] JAVA-463: Expose close method on load balancing policy.
- [improvement] JAVA-459: Allow load balancing policy to trigger refresh for a single host.
- [bug] JAVA-493: Expose an API to cancel reconnection attempts.
- [bug] JAVA-503: Fix NPE when a connection fails during pool construction.
- [improvement] JAVA-423: Log datacenter name in DCAware policy's init when it is explicitly provided.
- [improvement] JAVA-504: Shuffle the replicas in TokenAwarePolicy.newQueryPlan.
- [improvement] JAVA-507: Make schema agreement wait tuneable.
- [improvement] JAVA-494: Document how to inject the driver metrics into another registry.
- [improvement] JAVA-419: Add idle timeout to the connection pool.
- [bug] JAVA-516: LatencyAwarePolicy does not shutdown executor on invocation of close.
- [improvement] JAVA-451: Throw an exception when DCAwareRoundRobinPolicy is built with
  an explicit but null or empty local datacenter.
- [bug] JAVA-511: Fix check for local contact points in DCAware policy's init.
- [improvement] JAVA-457: Make timeout on saturated pool customizable.
- [improvement] JAVA-521: Downgrade Guava to 14.0.1.


### 2.0.6

- [bug] JAVA-397: Check cluster name when connecting to a new node.
- [bug] JAVA-326: Add missing CAS delete support in QueryBuilder.
- [bug] JAVA-363: Add collection and data length checks during serialization.
- [improvement] JAVA-329: Surface number of retries in metrics.
- [bug] JAVA-428: Do not use a host when no rpc_address found for it.
- [improvement] JAVA-358: Add ResultSet.wasApplied() for conditional queries.
- [bug] JAVA-349: Fix negative HostConnectionPool open count.
- [improvement] JAVA-436: Log more connection details at trace and debug levels.
- [bug] JAVA-445: Fix cluster shutdown.
- [improvement] JAVA-439: Expose child policy in chainable load balancing policies.


### 2.0.5

- [bug] JAVA-407: Release connections on ResultSetFuture#cancel.
- [bug] JAVA-393: Fix handling of SimpleStatement with values in query builder
  batches.
- [bug] JAVA-417: Ensure pool is properly closed in onDown.
- [bug] JAVA-415: Fix tokenMap initialization at startup.
- [bug] JAVA-418: Avoid deadlock on close.


### 2.0.4

- [improvement] JAVA-204: Better handling of dead connections.
- [bug] JAVA-373: Fix potential NPE in ControlConnection.
- [bug] JAVA-291: Throws NPE when passed null for a contact point.
- [bug] JAVA-315: Avoid LoadBalancingPolicy onDown+onUp at startup.
- [bug] JAVA-343: Avoid classloader leak in Tomcat.
- [bug] JAVA-387: Avoid deadlock in onAdd/onUp.
- [bug] JAVA-377, JAVA-391: Make metadata parsing more lenient.
- [bug] JAVA-394: Ensure defunct connections are completely closed.
- [bug] JAVA-342, JAVA-390: Fix memory and resource leak on closed Sessions.


### 2.0.3

- [new] The new AbsractSession makes mocking of Session easier.
- [new] JAVA-309: Allow to trigger a refresh of connected hosts.
- [new] JAVA-265: New Session#getState method allows to grab information on
  which nodes a session is connected to.
- [new] JAVA-327: Add QueryBuilder syntax for tuples in where clauses (syntax
  introduced in Cassandra 2.0.6).
- [improvement] JAVA-359: Properly validate arguments of PoolingOptions methods.
- [bug] JAVA-368: Fix bogus rejection of BigInteger in 'execute with values'.
- [bug] JAVA-367: Signal connection failure sooner to avoid missing them.
- [bug] JAVA-337: Throw UnsupportedOperationException for protocol batch
  setSerialCL.

Merged from 1.0 branch:

- [bug] JAVA-325: Fix periodic reconnection to down hosts.


### 2.0.2

- [api] The type of the map key returned by NoHostAvailable#getErrors has changed from
  InetAddress to InetSocketAddress. Same for Initializer#getContactPoints return and
  for AuthProvider#newAuthenticator.
- [api] JAVA-296: The default load balacing policy is now DCAwareRoundRobinPolicy, and the local
  datacenter is automatically picked based on the first connected node. Furthermore,
  the TokenAwarePolicy is also used by default.
- [new] JAVA-145: New optional AddressTranslater.
- [bug] JAVA-321: Don't remove quotes on keyspace in the query builder.
- [bug] JAVA-320: Fix potential NPE while cluster undergo schema changes.
- [bug] JAVA-319: Fix thread-safety of page fetching.
- [bug] JAVA-318: Fix potential NPE using fetchMoreResults.

Merged from 1.0 branch:

- [new] JAVA-179: Expose the name of the partitioner in use in the cluster metadata.
- [new] Add new WhiteListPolicy to limit the nodes connected to a particular list.
- [improvement] JAVA-289: Do not hop DC for LOCAL_* CL in DCAwareRoundRobinPolicy.
- [bug] JAVA-313: Revert back to longs for dates in the query builder.
- [bug] JAVA-314: Don't reconnect to nodes ignored by the load balancing policy.


### 2.0.1

- [improvement] JAVA-278: Handle the static columns introduced in Cassandra 2.0.6.
- [improvement] JAVA-208: Add Cluster#newSession method to create Session without connecting
  right away.
- [bug] JAVA-279: Add missing iso8601 patterns for parsing dates.
- [bug] Properly parse BytesType as the blob type.
- [bug] JAVA-280: Potential NPE when parsing schema of pre-CQL tables of C* 1.2 nodes.

Merged from 1.0 branch:

- [bug] JAVA-275: LatencyAwarePolicy.Builder#withScale doesn't set the scale.
- [new] JAVA-114: Add methods to check if a Cluster/Session instance has been closed already.


### 2.0.0

- [api] JAVA-269: Case sensitive identifier by default in Metadata.
- [bug] JAVA-274: Fix potential NPE in Cluster#connect.

Merged from 1.0 branch:

- [bug] JAVA-263: Always return the PreparedStatement object that is cache internally.
- [bug] JAVA-261: Fix race when multiple connect are done in parallel.
- [bug] JAVA-270: Don't connect at all to nodes that are ignored by the load balancing
  policy.


### 2.0.0-rc3

- [improvement] The protocol version 1 is now supported (features only supported by the
  version 2 of the protocol throw UnsupportedFeatureException).
- [improvement] JAVA-195: Make most main objects interface to facilitate testing/mocking.
- [improvement] Adds new getStatements and clear methods to BatchStatement.
- [api] JAVA-247: Renamed shutdown to closeAsync and ShutdownFuture to CloseFuture. Clustering
  and Session also now implement Closeable.
- [bug] JAVA-232: Fix potential thread leaks when shutting down Metrics.
- [bug] JAVA-231: Fix potential NPE in HostConnectionPool.
- [bug] JAVA-244: Avoid NPE when node is in an unconfigured DC.
- [bug] JAVA-258: Don't block for scheduled reconnections on Cluster#close.

Merged from 1.0 branch:

- [new] JAVA-224: Added Session#prepareAsync calls.
- [new] JAVA-249: Added Cluster#getLoggedKeyspace.
- [improvement] Avoid preparing a statement multiple time per host with multiple sessions.
- [bug] JAVA-255: Make sure connections are returned to the right pools.
- [bug] JAVA-264: Use date string in query build to work-around CASSANDRA-6718.


### 2.0.0-rc2

- [new] JAVA-207: Add LOCAL_ONE consistency level support (requires using C* 2.0.2+).
- [bug] JAVA-219: Fix parsing of counter types.
- [bug] JAVA-218: Fix missing whitespace for IN clause in the query builder.
- [bug] JAVA-221: Fix replicas computation for token aware balancing.

Merged from 1.0 branch:

- [bug] JAVA-213: Fix regression from JAVA-201.
- [improvement] New getter to obtain a snapshot of the scores maintained by
  LatencyAwarePolicy.


### 2.0.0-rc1

- [new] JAVA-199: Mark compression dependencies optional in maven.
- [api] Renamed TableMetadata#getClusteringKey to TableMetadata#getClusteringColumns.

Merged from 1.0 branch:

- [new] JAVA-142: OSGi bundle.
- [improvement] JAVA-205: Make collections returned by Row immutable.
- [improvement] JAVA-203: Limit internal thread pool size.
- [bug] JAVA-201: Don't retain unused PreparedStatement in memory.
- [bug] Add missing clustering order info in TableMetadata
- [bug] JAVA-196: Allow bind markers for collections in the query builder.


### 2.0.0-beta2

- [api] BoundStatement#setX(String, X) methods now set all values (if there is
  more than one) having the provided name, not just the first occurence.
- [api] The Authenticator interface now has a onAuthenticationSuccess method that
  allows to handle the potential last token sent by the server.
- [new] The query builder don't serialize large values to strings anymore by
  default by making use the new ability to send values alongside the query string.
- [new] JAVA-140: The query builder has been updated for new CQL features.
- [bug] Fix exception when a conditional write timeout C* side.
- [bug] JAVA-182: Ensure connection is created when Cluster metadata are asked for.
- [bug] JAVA-187: Fix potential NPE during authentication.


### 2.0.0-beta1

- [api] The 2.0 version is an API-breaking upgrade of the driver. While most
  of the breaking changes are minor, there are too numerous to be listed here
  and you are encouraged to look at the Upgrade_guide_to_2.0 file that describe
  those changes in details.
- [new] LZ4 compression is supported for the protocol.
- [new] JAVA-39: The driver does not depend on cassandra-all anymore.
- [new] New BatchStatement class allows to execute batch other statements.
- [new] Large ResultSet are now paged (incrementally fetched) by default.
- [new] SimpleStatement support values for bind-variables, to allow
  prepare+execute behavior with one roundtrip.
- [new] Query parameters defaults (Consistency level, page size, ...) can be
  configured globally.
- [new] New Cassandra 2.0 SERIAL and LOCAL_SERIAL consistency levels are
  supported.
- [new] JAVA-116: Cluster#shutdown now waits for ongoing queries to complete by default.
- [new] Generic authentication through SASL is now exposed.
- [bug] JAVA-88: TokenAwarePolicy now takes all replica into account, instead of only the
  first one.


### 1.0.5

- [new] JAVA-142: OSGi bundle.
- [new] JAVA-207: Add support for ConsistencyLevel.LOCAL_ONE; note that this
  require Cassandra 1.2.12+.
- [improvement] JAVA-205: Make collections returned by Row immutable.
- [improvement] JAVA-203: Limit internal thread pool size.
- [improvement] New getter to obtain a snapshot of the scores maintained by
  LatencyAwarePolicy.
- [improvement] JAVA-222: Avoid synchronization when getting codec for collection
  types.
- [bug] JAVA-201, JAVA-213: Don't retain unused PreparedStatement in memory.
- [bug] Add missing clustering order info in TableMetadata
- [bug] JAVA-196: Allow bind markers for collections in the query builder.


### 1.0.4

- [api] JAVA-163: The Cluster.Builder#poolingOptions and Cluster.Builder#socketOptions
  are now deprecated. They are replaced by the new withPoolingOptions and
  withSocketOptions methods.
- [new] JAVA-129: A new LatencyAwarePolicy wrapping policy has been added, allowing to
  add latency awareness to a wrapped load balancing policy.
- [new] JAVA-161: Cluster.Builder#deferInitialization: Allow defering cluster initialization.
- [new] JAVA-117: Add truncate statement in query builder.
- [new] JAVA-106: Support empty IN in the query builder.
- [bug] JAVA-166: Fix spurious "No current pool set; this should not happen" error
  message.
- [bug] JAVA-184: Fix potential overflow in RoundRobinPolicy and correctly errors if
  a balancing policy throws.
- [bug] Don't release Stream ID for timeouted queries (unless we do get back
  the response)
- [bug] Correctly escape identifiers and use fully qualified table names when
  exporting schema as string.


### 1.0.3

- [api] The query builder now correctly throw an exception when given a value
  of a type it doesn't know about.
- [new] SocketOptions#setReadTimeout allows to set a timeout on how long we
  wait for the answer of one node. See the javadoc for more details.
- [new] New Session#prepare method that takes a Statement.
- [bug] JAVA-143: Always take per-query CL, tracing, etc. into account for QueryBuilder
  statements.
- [bug] Temporary fixup for TimestampType when talking to C* 2.0 nodes.


### 1.0.2

- [api] Host#getMonitor and all Host.HealthMonitor methods have been
  deprecated. The new Host#isUp method is now prefered to the method
  in the monitor and you should now register Host.StateListener against
  the Cluster object directly (registering against a host HealthMonitor
  was much more limited anyway).
- [new] JAVA-92: New serialize/deserialize methods in DataType to serialize/deserialize
  values to/from bytes.
- [new] JAVA-128: New getIndexOf() method in ColumnDefinitions to find the index of
  a given column name.
- [bug] JAVA-131: Fix a bug when thread could get blocked while setting the current
  keyspace.
- [bug] JAVA-136: Quote inet addresses in the query builder since CQL3 requires it.


### 1.0.1

- [api] JAVA-100: Function call handling in the query builder has been modified in a
  backward incompatible way. Function calls are not parsed from string values
  anymore as this wasn't safe. Instead the new 'fcall' method should be used.
- [api] Some typos in method names in PoolingOptions have been fixed in a
  backward incompatible way before the API get widespread.
- [bug] JAVA-123: Don't destroy composite partition key with BoundStatement and
  TokenAwarePolicy.
- [new] null values support in the query builder.
- [new] JAVA-5: SSL support (requires C* >= 1.2.1).
- [new] JAVA-113: Allow generating unlogged batch in the query builder.
- [improvement] Better error message when no host are available.
- [improvement] Improves performance of the stress example application been.


### 1.0.0

- [api] The AuthInfoProvider has be (temporarily) removed. Instead, the
  Cluster builder has a new withCredentials() method to provide a username
  and password for use with Cassandra's PasswordAuthenticator. Custom
  authenticator will be re-introduced in a future version but are not
  supported at the moment.
- [api] The isMetricsEnabled() method in Configuration has been replaced by
  getMetricsOptions(). An option to disabled JMX reporting (on by default)
  has been added.
- [bug] JAVA-91: Don't make default load balancing policy a static singleton since it
  is stateful.


### 1.0.0-RC1

- [new] JAVA-79: Null values are now supported in BoundStatement (but you will need at
  least Cassandra 1.2.3 for it to work). The API of BoundStatement has been
  slightly changed so that not binding a variable is not an error anymore,
  the variable is simply considered null by default. The isReady() method has
  been removed.
- [improvement] JAVA-75: The Cluster/Session shutdown methods now properly block until
  the shutdown is complete. A version with at timeout has been added.
- [bug] JAVA-44: Fix use of CQL3 functions in the query builder.
- [bug] JAVA-77: Fix case where multiple schema changes too quickly wouldn't work
  (only triggered when 0.0.0.0 was used for the rpc_address on the Cassandra
  nodes).
- [bug] JAVA-72: Fix IllegalStateException thrown due to a reconnection made on an I/O
  thread.
- [bug] JAVA-82: Correctly reports errors during authentication phase.


### 1.0.0-beta2

- [new] JAVA-51, JAVA-60, JAVA-58: Support blob constants, BigInteger, BigDecimal and counter batches in
  the query builder.
- [new] JAVA-61: Basic support for custom CQL3 types.
- [new] JAVA-65: Add "execution infos" for a result set (this also move the query
  trace in the new ExecutionInfos object, so users of beta1 will have to
  update).
- [bug] JAVA-62: Fix failover bug in DCAwareRoundRobinPolicy.
- [bug] JAVA-66: Fix use of bind markers for routing keys in the query builder.


### 1.0.0-beta1

- initial release<|MERGE_RESOLUTION|>--- conflicted
+++ resolved
@@ -4,11 +4,8 @@
 
 ### 4.8.0 (in progress)
 
-<<<<<<< HEAD
 - [bug] JAVA-2331: Unregister old metrics when a node gets removed or changes RPC address
-=======
 - [improvement] JAVA-2850: Ignore credentials in secure connect bundle [DataStax Astra]
->>>>>>> 571fcfca
 - [improvement] JAVA-2813: Don't fail when secure bundle is specified together with other options
 - [bug] JAVA-2800: Exclude SLF4J from mapper-processor dependencies
 - [new feature] JAVA-2819: Add DriverConfigLoader.fromString
