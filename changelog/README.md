--- conflicted
+++ resolved
@@ -2,14 +2,11 @@
 
 ### 3.5.0 (In progress)
 
-<<<<<<< HEAD
-- [documentation] JAVA-1760: Add metrics documentation.
-=======
 - [improvement] JAVA-1448: TokenAwarePolicy should respect child policy ordering.
 - [bug] JAVA-1751: Include defaultTimestamp length in encodedSize for protocol version >= 3.
 - [bug] JAVA-1770: Fix message size when using Custom Payload.
-
->>>>>>> 2e20c9da
+- [documentation] JAVA-1760: Add metrics documentation.
+
 
 ### 3.4.0
 
