--- conflicted
+++ resolved
@@ -4,11 +4,8 @@
 
 ### 4.3.0 (in progress)
 
-<<<<<<< HEAD
 - [improvement] JAVA-2434: Add support for custom cipher suites and host name validation to ProgrammaticSslEngineFactory
-=======
 - [documentation] JAVA-2505: Annotate Node.getHostId() as nullable
->>>>>>> beaad5f4
 - [improvement] JAVA-1708: Support DSE "everywhere" replication strategy
 - [improvement] JAVA-2471: Consider DSE version when parsing the schema
 - [improvement] JAVA-2444: Add method setRoutingKey(ByteBuffer...) to StatementBuilder
