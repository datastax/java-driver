## Changelog

<!-- Note: contrary to 3.x, insert new entries *first* in their section -->

### 4.0.0-alpha4 (in progress)

<<<<<<< HEAD
- [improvement] JAVA-1735: Log driver version on first use
=======
- [improvement] JAVA-1801: Revisit NodeStateListener and SchemaChangeListener APIs
- [improvement] JAVA-1759: Revisit metrics API
- [improvement] JAVA-1776: Use concurrency annotations
- [improvement] JAVA-1799: Use CqlIdentifier for simple statement named values
- [new feature] JAVA-1515: Add query builder
- [improvement] JAVA-1773: Make DriverConfigProfile enumerable
- [improvement] JAVA-1787: Use standalone shaded Guava artifact
- [improvement] JAVA-1769: Allocate exact buffer size for outgoing requests
- [documentation] JAVA-1780: Add manual section about case sensitivity
- [new feature] JAVA-1536: Add request throttling
>>>>>>> 9f1dd058
- [improvement] JAVA-1772: Revisit multi-response callbacks
- [new feature] JAVA-1537: Add remaining socket options
- [bug] JAVA-1756: Propagate custom payload when preparing a statement

### 4.0.0-alpha3

- [new feature] JAVA-1518: Expose metrics
- [improvement] JAVA-1739: Add host_id and schema_version to node metadata
- [improvement] JAVA-1738: Convert enums to allow extensibility
- [bug] JAVA-1727: Override DefaultUdtValue.equals
- [bug] JAVA-1729: Override DefaultTupleValue.equals
- [improvement] JAVA-1720: Merge Cluster and Session into a single interface
- [improvement] JAVA-1713: Use less nodes in DefaultLoadBalancingPolicyIT
- [improvement] JAVA-1707: Add test infrastructure for running DSE clusters with CCM
- [bug] JAVA-1715: Propagate unchecked exceptions to CompletableFuture in SyncAuthenticator methods
- [improvement] JAVA-1714: Make replication strategies pluggable
- [new feature] JAVA-1647: Handle metadata_changed flag in protocol v5
- [new feature] JAVA-1633: Handle per-request keyspace in protocol v5
- [improvement] JAVA-1678: Warn if auth is configured on the client but not the server
- [improvement] JAVA-1673: Remove schema agreement check when repreparing on up
- [new feature] JAVA-1526: Provide a single load balancing policy implementation
- [improvement] JAVA-1680: Improve error message on batch log write timeout
- [improvement] JAVA-1675: Remove dates from copyright headers
- [improvement] JAVA-1645: Don't log stack traces at WARN level
- [new feature] JAVA-1524: Add query trace API
- [improvement] JAVA-1646: Provide a more readable error when connecting to Cassandra 2.0 or lower
- [improvement] JAVA-1662: Raise default request timeout
- [improvement] JAVA-1566: Enforce API rules automatically
- [bug] JAVA-1584: Validate that no bound values are unset in protocol v3

### 4.0.0-alpha2

- [new feature] JAVA-1525: Handle token metadata
- [new feature] JAVA-1638: Check schema agreement
- [new feature] JAVA-1494: Implement Snappy and LZ4 compression
- [new feature] JAVA-1514: Port Uuids utility class
- [new feature] JAVA-1520: Add node state listeners
- [new feature] JAVA-1493: Handle schema metadata
- [improvement] JAVA-1605: Refactor request execution model
- [improvement] JAVA-1597: Fix raw usages of Statement
- [improvement] JAVA-1542: Enable JaCoCo code coverage
- [improvement] JAVA-1295: Auto-detect best protocol version in mixed cluster
- [bug] JAVA-1565: Mark node down when it loses its last connection and was already reconnecting
- [bug] JAVA-1594: Don't create pool if node comes back up but is ignored
- [bug] JAVA-1593: Reconnect control connection if current node is removed, forced down or ignored
- [bug] JAVA-1595: Don't use system.local.rpc_address when refreshing node list
- [bug] JAVA-1568: Handle Reconnection#reconnectNow/stop while the current attempt is still in 
  progress
- [improvement] JAVA-1585: Add GenericType#where
- [improvement] JAVA-1590: Properly skip deployment of integration-tests module
- [improvement] JAVA-1576: Expose AsyncResultSet's iterator through a currentPage() method
- [improvement] JAVA-1591: Add programmatic way to get driver version

### 4.0.0-alpha1

- [improvement] JAVA-1586: Throw underlying exception when codec not found in cache
- [bug] JAVA-1583: Handle write failure in ChannelHandlerRequest
- [improvement] JAVA-1541: Reorganize configuration
- [improvement] JAVA-1577: Set default consistency level to LOCAL_ONE
- [bug] JAVA-1548: Retry idempotent statements on READ_TIMEOUT and UNAVAILABLE
- [bug] JAVA-1562: Fix various issues around heart beats
- [improvement] JAVA-1546: Make all statement implementations immutable
- [bug] JAVA-1554: Include VIEW and CDC in WriteType
- [improvement] JAVA-1498: Add a cache above Typesafe config
- [bug] JAVA-1547: Abort pending requests when connection dropped
- [new feature] JAVA-1497: Port timestamp generators from 3.x
- [improvement] JAVA-1539: Configure for deployment to Maven central
- [new feature] JAVA-1519: Close channel if number of orphan stream ids exceeds a configurable 
  threshold
- [new feature] JAVA-1529: Make configuration reloadable
- [new feature] JAVA-1502: Reprepare statements on newly added/up nodes
- [new feature] JAVA-1530: Add ResultSet.wasApplied
- [improvement] JAVA-1531: Merge CqlSession and Session
- [new feature] JAVA-1513: Handle batch statements
- [improvement] JAVA-1496: Improve log messages
- [new feature] JAVA-1501: Reprepare on the fly when we get an UNPREPARED response
- [bug] JAVA-1499: Wait for load balancing policy at cluster initialization
- [new feature] JAVA-1495: Add prepared statements<|MERGE_RESOLUTION|>--- conflicted
+++ resolved
@@ -4,9 +4,7 @@
 
 ### 4.0.0-alpha4 (in progress)
 
-<<<<<<< HEAD
 - [improvement] JAVA-1735: Log driver version on first use
-=======
 - [improvement] JAVA-1801: Revisit NodeStateListener and SchemaChangeListener APIs
 - [improvement] JAVA-1759: Revisit metrics API
 - [improvement] JAVA-1776: Use concurrency annotations
@@ -17,7 +15,6 @@
 - [improvement] JAVA-1769: Allocate exact buffer size for outgoing requests
 - [documentation] JAVA-1780: Add manual section about case sensitivity
 - [new feature] JAVA-1536: Add request throttling
->>>>>>> 9f1dd058
 - [improvement] JAVA-1772: Revisit multi-response callbacks
 - [new feature] JAVA-1537: Add remaining socket options
 - [bug] JAVA-1756: Propagate custom payload when preparing a statement
