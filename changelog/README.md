## Changelog

<!-- Note: contrary to 3.x, insert new entries *first* in their section -->

### 4.4.0 (in progress)

<<<<<<< HEAD
- [improvement] JAVA-2530: Expose shortcuts for name-based UUIDs
=======
- [improvement] JAVA-2547: Add method DriverConfigLoader.fromPath
- [improvement] JAVA-2528: Store suppressed exceptions in AllNodesFailedException
- [new feature] JAVA-2581: Add query builder support for indexed list assignments
- [improvement] JAVA-2596: Consider collection removals as idempotent in query builder
- [bug] JAVA-2555: Generate append/prepend constructs compatible with legacy C* versions
- [bug] JAVA-2584: Ensure codec registry is able to create codecs for collections of UDTs and tuples
- [bug] JAVA-2583: IS NOT NULL clause should be idempotent
- [improvement] JAVA-2442: Don't check for schema agreement twice when completing a DDL query
- [improvement] JAVA-2473: Don't reconnect control connection if protocol is downgraded
>>>>>>> 3cb3de72
- [bug] JAVA-2556: Make ExecutionInfo compatible with any Request type
- [new feature] JAVA-2532: Add BoundStatement ReturnType for insert, update, and delete DAO methods
- [improvement] JAVA-2107: Add XML formatting plugin
- [bug] JAVA-2527: Allow AllNodesFailedException to accept more than one error per node
- [improvement] JAVA-2546: Abort schema refresh if a query fails

### 4.3.1

- [bug] JAVA-2557: Accept any negative length when decoding elements of tuples and UDTs

### 4.3.0

- [improvement] JAVA-2497: Ensure nodes and exceptions are serializable
- [bug] JAVA-2464: Fix initial schema refresh when reconnect-on-init is enabled
- [improvement] JAVA-2516: Enable hostname validation with Cloud
- [documentation]: JAVA-2460: Document how to determine the local DC
- [improvement] JAVA-2476: Improve error message when codec registry inspects a collection with a
  null element
- [documentation] JAVA-2509: Mention file-based approach for Cloud configuration in the manual
- [improvement] JAVA-2447: Mention programmatic local DC method in Default LBP error message
- [improvement] JAVA-2459: Improve extensibility of existing load balancing policies
- [documentation] JAVA-2428: Add developer docs
- [documentation] JAVA-2503: Migrate Cloud "getting started" page to driver manual
- [improvement] JAVA-2484: Add errors for cloud misconfiguration
- [improvement] JAVA-2490: Allow to read the secure bundle from an InputStream
- [new feature] JAVA-2478: Allow to provide the secure bundle via URL
- [new feature] JAVA-2356: Support for DataStax Cloud API
- [improvement] JAVA-2407: Improve handling of logback configuration files in IDEs
- [improvement] JAVA-2434: Add support for custom cipher suites and host name validation to ProgrammaticSslEngineFactory
- [improvement] JAVA-2480: Upgrade Jackson to 2.10.0
- [documentation] JAVA-2505: Annotate Node.getHostId() as nullable
- [improvement] JAVA-1708: Support DSE "everywhere" replication strategy
- [improvement] JAVA-2471: Consider DSE version when parsing the schema
- [improvement] JAVA-2444: Add method setRoutingKey(ByteBuffer...) to StatementBuilder
- [improvement] JAVA-2398: Improve support for optional dependencies in OSGi
- [improvement] JAVA-2452: Allow "none" as a compression option
- [improvement] JAVA-2419: Allow registration of user codecs at runtime
- [documentation] JAVA-2384: Add quick overview section to each manual page
- [documentation] JAVA-2412: Cover DDL query debouncing in FAQ and upgrade guide
- [documentation] JAVA-2416: Update paging section in the manual
- [improvement] JAVA-2402: Add setTracing(boolean) to StatementBuilder
- [bug] JAVA-2466: Set idempotence to null in BatchStatement.newInstance

### 4.2.2

- [bug] JAVA-2475: Fix message size when query string contains Unicode surrogates
- [bug] JAVA-2470: Fix Session.OSS_DRIVER_COORDINATES for shaded JAR

### 4.2.1

- [bug] JAVA-2454: Handle "empty" CQL type while parsing schema
- [improvement] JAVA-2455: Improve logging of schema refresh errors
- [documentation] JAVA-2429: Document expected types on DefaultDriverOption
- [documentation] JAVA-2426: Fix month pattern in CqlDuration documentation
- [bug] JAVA-2451: Make zero a valid estimated size for PagingIterableSpliterator
- [bug] JAVA-2443: Compute prepared statement PK indices for protocol v3
- [bug] JAVA-2430: Use variable metadata to infer the routing keyspace on bound statements

### 4.2.0

- [improvement] JAVA-2390: Add methods to set the SSL engine factory programmatically
- [improvement] JAVA-2379: Fail fast if prepared id doesn't match when repreparing on the fly
- [bug] JAVA-2375: Use per-request keyspace when repreparing on the fly
- [improvement] JAVA-2370: Remove auto-service plugin from mapper processor
- [improvement] JAVA-2377: Add a config option to make driver threads daemon
- [improvement] JAVA-2371: Handle null elements in collections on the decode path
- [improvement] JAVA-2351: Add a driver example for the object mapper
- [bug] JAVA-2323: Handle restart of a node with same host_id but a different address
- [improvement] JAVA-2303: Ignore peer rows matching the control host's RPC address
- [improvement] JAVA-2236: Add methods to set the auth provider programmatically
- [improvement] JAVA-2369: Change mapper annotations retention to runtime
- [improvement] JAVA-2365: Redeclare default constants when an enum is abstracted behind an
  interface
- [improvement] JAVA-2302: Better target mapper errors and warnings for inherited methods
- [improvement] JAVA-2336: Expose byte utility methods in the public API 
- [improvement] JAVA-2338: Revisit toString() for data container types
- [bug] JAVA-2367: Fix column names in EntityHelper.updateByPrimaryKey
- [bug] JAVA-2358: Fix list of reserved CQL keywords
- [improvement] JAVA-2359: Allow default keyspace at the mapper level
- [improvement] JAVA-2306: Clear security tokens from memory immediately after use
- [improvement] JAVA-2320: Expose more attributes on mapper Select for individual query clauses
- [bug] JAVA-2332: Destroy connection pool when a node gets removed
- [bug] JAVA-2324: Add support for primitive shorts in mapper
- [bug] JAVA-2325: Allow "is" prefix for boolean getters in mapped entities
- [improvement] JAVA-2308: Add customWhereClause to `@Delete`
- [improvement] JAVA-2247: PagingIterable implementations should implement spliterator()
- [bug] JAVA-2312: Handle UDTs with names that clash with collection types
- [improvement] JAVA-2307: Improve `@Select` and `@Delete` by not requiring full primary key
- [improvement] JAVA-2315: Improve extensibility of session builder
- [bug] JAVA-2394: BaseCcmRule DseRequirement max should use DseVersion, not Cassandra version

### 4.1.0

- [documentation] JAVA-2294: Fix wrong examples in manual page on batch statements
- [bug] JAVA-2304: Avoid direct calls to ByteBuffer.array()
- [new feature] JAVA-2078: Add object mapper
- [improvement] JAVA-2297: Add a NettyOptions method to set socket options
- [bug] JAVA-2280: Ignore peer rows with missing host id or RPC address
- [bug] JAVA-2264: Adjust HashedWheelTimer tick duration from 1 to 100 ms
- [bug] JAVA-2260: Handle empty collections in PreparedStatement.bind(...)
- [improvement] JAVA-2278: Pass the request's log prefix to RequestTracker
- [bug] JAVA-2253: Don't strip trailing zeros in ByteOrderedToken
- [improvement] JAVA-2207: Add bulk value assignment to QueryBuilder Insert
- [bug] JAVA-2234: Handle terminated executor when the session is closed twice
- [documentation] JAVA-2220: Emphasize that query builder is now a separate artifact in root README
- [documentation] JAVA-2217: Cover contact points and local datacenter earlier in the manual
- [improvement] JAVA-2242: Allow skipping all integration tests with -DskipITs
- [improvement] JAVA-2241: Make DefaultDriverContext.cycleDetector protected
- [bug] JAVA-2226: Support IPv6 contact points in the configuration

### 4.0.1

- [new feature] JAVA-2201: Expose a public API for programmatic config
- [new feature] JAVA-2205: Expose public factory methods for alternative config loaders
- [bug] JAVA-2214: Fix flaky RequestLoggerIT test
- [bug] JAVA-2203: Handle unresolved addresses in DefaultEndPoint
- [bug] JAVA-2210: Add ability to set TTL for modification queries
- [improvement] JAVA-2212: Add truncate to QueryBuilder 
- [improvement] JAVA-2211: Upgrade Jersey examples to fix security issue sid-3606
- [bug] JAVA-2193: Fix flaky tests in ExecutionInfoWarningsIT
- [improvement] JAVA-2197: Skip deployment of examples and integration tests to Maven central

### 4.0.0

- [improvement] JAVA-2192: Don't return generic types with wildcards
- [improvement] JAVA-2148: Add examples
- [bug] JAVA-2189: Exclude virtual keyspaces from token map computation
- [improvement] JAVA-2183: Enable materialized views when testing against Cassandra 4
- [improvement] JAVA-2182: Add insertInto().json() variant that takes an object in QueryBuilder
- [improvement] JAVA-2161: Annotate mutating methods with `@CheckReturnValue`
- [bug] JAVA-2177: Don't exclude down nodes when initializing LBPs
- [improvement] JAVA-2143: Rename Statement.setTimestamp() to setQueryTimestamp()
- [improvement] JAVA-2165: Abstract node connection information
- [improvement] JAVA-2090: Add support for additional_write_policy and read_repair table options
- [improvement] JAVA-2164: Rename statement builder methods to setXxx
- [bug] JAVA-2178: QueryBuilder: Alias after function column is not included in a query
- [improvement] JAVA-2158: Allow BuildableQuery to build statement with values
- [improvement] JAVA-2150: Improve query builder error message on unsupported literal type
- [documentation] JAVA-2149: Improve Term javadocs in the query builder

### 4.0.0-rc1

- [improvement] JAVA-2106: Log server side warnings returned from a query
- [improvement] JAVA-2151: Drop "Dsl" suffix from query builder main classes
- [new feature] JAVA-2144: Expose internal API to hook into the session lifecycle
- [improvement] JAVA-2119: Add PagingIterable abstraction as a supertype of ResultSet
- [bug] JAVA-2063: Normalize authentication logging
- [documentation] JAVA-2034: Add performance recommendations in the manual
- [improvement] JAVA-2077: Allow reconnection policy to detect first connection attempt
- [improvement] JAVA-2067: Publish javadocs JAR for the shaded module
- [improvement] JAVA-2103: Expose partitioner name in TokenMap API
- [documentation] JAVA-2075: Document preference for LZ4 over Snappy

### 4.0.0-beta3

- [bug] JAVA-2066: Array index range error when fetching routing keys on bound statements
- [documentation] JAVA-2061: Add section to upgrade guide about updated type mappings
- [improvement] JAVA-2038: Add jitter to delays between reconnection attempts
- [improvement] JAVA-2053: Cache results of session.prepare()
- [improvement] JAVA-2058: Make programmatic config reloading part of the public API
- [improvement] JAVA-1943: Fail fast in execute() when the session is closed
- [improvement] JAVA-2056: Reduce HashedWheelTimer tick duration
- [bug] JAVA-2057: Do not create pool when SUGGEST\_UP topology event received
- [improvement] JAVA-2049: Add shorthand method to SessionBuilder to specify local DC
- [bug] JAVA-2037: Fix NPE when preparing statement with no bound variables
- [improvement] JAVA-2014: Schedule timeouts on a separate Timer
- [bug] JAVA-2029: Handle schema refresh failure after a DDL query
- [bug] JAVA-1947: Make schema parsing more lenient and allow missing system_virtual_schema
- [bug] JAVA-2028: Use CQL form when parsing UDT types in system tables
- [improvement] JAVA-1918: Document temporal types
- [improvement] JAVA-1914: Optimize use of System.nanoTime in CqlRequestHandlerBase
- [improvement] JAVA-1945: Document corner cases around UDT and tuple attachment
- [improvement] JAVA-2026: Make CqlDuration implement TemporalAmount
- [improvement] JAVA-2017: Slightly optimize conversion methods on the hot path
- [improvement] JAVA-2010: Make dependencies to annotations required again
- [improvement] JAVA-1978: Add a config option to keep contact points unresolved
- [bug] JAVA-2000: Fix ConcurrentModificationException during channel shutdown
- [improvement] JAVA-2002: Reimplement TypeCodec.accepts to improve performance
- [improvement] JAVA-2011: Re-add ResultSet.getAvailableWithoutFetching() and isFullyFetched()
- [improvement] JAVA-2007: Make driver threads extend FastThreadLocalThread
- [bug] JAVA-2001: Handle zero timeout in admin requests

### 4.0.0-beta2

- [new feature] JAVA-1919: Provide a timestamp <=> ZonedDateTime codec
- [improvement] JAVA-1989: Add BatchStatement.newInstance(BatchType, Iterable<BatchableStatement>)
- [improvement] JAVA-1988: Remove pre-fetching from ResultSet API
- [bug] JAVA-1948: Close session properly when LBP fails to initialize
- [improvement] JAVA-1949: Improve error message when contact points are wrong
- [improvement] JAVA-1956: Add statementsCount accessor to BatchStatementBuilder
- [bug] JAVA-1946: Ignore protocol version in equals comparison for UdtValue/TupleValue
- [new feature] JAVA-1932: Send Driver Name and Version in Startup message
- [new feature] JAVA-1917: Add ability to set node on statement
- [improvement] JAVA-1916: Base TimestampCodec.parse on java.util.Date.
- [improvement] JAVA-1940: Clean up test resources when CCM integration tests finish
- [bug] JAVA-1938: Make CassandraSchemaQueries classes public
- [improvement] JAVA-1925: Rename context getters
- [improvement] JAVA-1544: Check API compatibility with Revapi
- [new feature] JAVA-1900: Add support for virtual tables

### 4.0.0-beta1

- [new feature] JAVA-1869: Add DefaultDriverConfigLoaderBuilder
- [improvement] JAVA-1913: Expose additional counters on Node
- [improvement] JAVA-1880: Rename "config profile" to "execution profile"
- [improvement] JAVA-1889: Upgrade dependencies to the latest minor versions
- [improvement] JAVA-1819: Propagate more attributes to bound statements
- [improvement] JAVA-1897: Improve extensibility of schema metadata classes
- [improvement] JAVA-1437: Enable SSL hostname validation by default
- [improvement] JAVA-1879: Duplicate basic.request options as Request/Statement attributes
- [improvement] JAVA-1870: Use sensible defaults in RequestLogger if config options are missing
- [improvement] JAVA-1877: Use a separate reconnection schedule for the control connection
- [improvement] JAVA-1763: Generate a binary tarball as part of the build process
- [improvement] JAVA-1884: Add additional methods from TypeToken to GenericType
- [improvement] JAVA-1883: Use custom queue implementation for LBP's query plan
- [improvement] JAVA-1890: Add more configuration options to DefaultSslEngineFactory
- [bug] JAVA-1895: Rename PreparedStatement.getPrimaryKeyIndices to getPartitionKeyIndices
- [bug] JAVA-1891: Allow null items when setting values in bulk
- [improvement] JAVA-1767: Improve message when column not in result set
- [improvement] JAVA-1624: Expose ExecutionInfo on exceptions where applicable
- [improvement] JAVA-1766: Revisit nullability
- [new feature] JAVA-1860: Allow reconnection at startup if no contact point is available
- [improvement] JAVA-1866: Make all public policies implement AutoCloseable
- [new feature] JAVA-1762: Build alternate core artifact with Netty shaded
- [new feature] JAVA-1761: Add OSGi descriptors
- [bug] JAVA-1560: Correctly propagate policy initialization errors
- [improvement] JAVA-1865: Add RelationMetadata.getPrimaryKey()
- [improvement] JAVA-1862: Add ConsistencyLevel.isDcLocal and isSerial
- [improvement] JAVA-1858: Implement Serializable in implementations, not interfaces
- [improvement] JAVA-1830: Surface response frame size in ExecutionInfo
- [improvement] JAVA-1853: Add newValue(Object...) to TupleType and UserDefinedType
- [improvement] JAVA-1815: Reorganize configuration into basic/advanced categories
- [improvement] JAVA-1848: Add logs to DefaultRetryPolicy
- [new feature] JAVA-1832: Add Ec2MultiRegionAddressTranslator
- [improvement] JAVA-1825: Add remaining Typesafe config primitive types to DriverConfigProfile
- [new feature] JAVA-1846: Add ConstantReconnectionPolicy
- [improvement] JAVA-1824: Make policies overridable in profiles
- [bug] JAVA-1569: Allow null to be used in positional and named values in statements
- [new feature] JAVA-1592: Expose request's total Frame size through API
- [new feature] JAVA-1829: Add metrics for bytes-sent and bytes-received 
- [improvement] JAVA-1755: Normalize usage of DEBUG/TRACE log levels
- [improvement] JAVA-1803: Log driver version on first use
- [improvement] JAVA-1792: Add AuthProvider callback to handle missing challenge from server
- [improvement] JAVA-1775: Assume default packages for built-in policies
- [improvement] JAVA-1774: Standardize policy locations
- [improvement] JAVA-1798: Allow passing the default LBP filter as a session builder argument
- [new feature] JAVA-1523: Add query logger
- [improvement] JAVA-1801: Revisit NodeStateListener and SchemaChangeListener APIs
- [improvement] JAVA-1759: Revisit metrics API
- [improvement] JAVA-1776: Use concurrency annotations
- [improvement] JAVA-1799: Use CqlIdentifier for simple statement named values
- [new feature] JAVA-1515: Add query builder
- [improvement] JAVA-1773: Make DriverConfigProfile enumerable
- [improvement] JAVA-1787: Use standalone shaded Guava artifact
- [improvement] JAVA-1769: Allocate exact buffer size for outgoing requests
- [documentation] JAVA-1780: Add manual section about case sensitivity
- [new feature] JAVA-1536: Add request throttling
- [improvement] JAVA-1772: Revisit multi-response callbacks
- [new feature] JAVA-1537: Add remaining socket options
- [bug] JAVA-1756: Propagate custom payload when preparing a statement
- [improvement] JAVA-1847: Add per-node request tracking

### 4.0.0-alpha3

- [new feature] JAVA-1518: Expose metrics
- [improvement] JAVA-1739: Add host_id and schema_version to node metadata
- [improvement] JAVA-1738: Convert enums to allow extensibility
- [bug] JAVA-1727: Override DefaultUdtValue.equals
- [bug] JAVA-1729: Override DefaultTupleValue.equals
- [improvement] JAVA-1720: Merge Cluster and Session into a single interface
- [improvement] JAVA-1713: Use less nodes in DefaultLoadBalancingPolicyIT
- [improvement] JAVA-1707: Add test infrastructure for running DSE clusters with CCM
- [bug] JAVA-1715: Propagate unchecked exceptions to CompletableFuture in SyncAuthenticator methods
- [improvement] JAVA-1714: Make replication strategies pluggable
- [new feature] JAVA-1647: Handle metadata_changed flag in protocol v5
- [new feature] JAVA-1633: Handle per-request keyspace in protocol v5
- [improvement] JAVA-1678: Warn if auth is configured on the client but not the server
- [improvement] JAVA-1673: Remove schema agreement check when repreparing on up
- [new feature] JAVA-1526: Provide a single load balancing policy implementation
- [improvement] JAVA-1680: Improve error message on batch log write timeout
- [improvement] JAVA-1675: Remove dates from copyright headers
- [improvement] JAVA-1645: Don't log stack traces at WARN level
- [new feature] JAVA-1524: Add query trace API
- [improvement] JAVA-1646: Provide a more readable error when connecting to Cassandra 2.0 or lower
- [improvement] JAVA-1662: Raise default request timeout
- [improvement] JAVA-1566: Enforce API rules automatically
- [bug] JAVA-1584: Validate that no bound values are unset in protocol v3

### 4.0.0-alpha2

- [new feature] JAVA-1525: Handle token metadata
- [new feature] JAVA-1638: Check schema agreement
- [new feature] JAVA-1494: Implement Snappy and LZ4 compression
- [new feature] JAVA-1514: Port Uuids utility class
- [new feature] JAVA-1520: Add node state listeners
- [new feature] JAVA-1493: Handle schema metadata
- [improvement] JAVA-1605: Refactor request execution model
- [improvement] JAVA-1597: Fix raw usages of Statement
- [improvement] JAVA-1542: Enable JaCoCo code coverage
- [improvement] JAVA-1295: Auto-detect best protocol version in mixed cluster
- [bug] JAVA-1565: Mark node down when it loses its last connection and was already reconnecting
- [bug] JAVA-1594: Don't create pool if node comes back up but is ignored
- [bug] JAVA-1593: Reconnect control connection if current node is removed, forced down or ignored
- [bug] JAVA-1595: Don't use system.local.rpc_address when refreshing node list
- [bug] JAVA-1568: Handle Reconnection#reconnectNow/stop while the current attempt is still in 
  progress
- [improvement] JAVA-1585: Add GenericType#where
- [improvement] JAVA-1590: Properly skip deployment of integration-tests module
- [improvement] JAVA-1576: Expose AsyncResultSet's iterator through a currentPage() method
- [improvement] JAVA-1591: Add programmatic way to get driver version

### 4.0.0-alpha1

- [improvement] JAVA-1586: Throw underlying exception when codec not found in cache
- [bug] JAVA-1583: Handle write failure in ChannelHandlerRequest
- [improvement] JAVA-1541: Reorganize configuration
- [improvement] JAVA-1577: Set default consistency level to LOCAL_ONE
- [bug] JAVA-1548: Retry idempotent statements on READ_TIMEOUT and UNAVAILABLE
- [bug] JAVA-1562: Fix various issues around heart beats
- [improvement] JAVA-1546: Make all statement implementations immutable
- [bug] JAVA-1554: Include VIEW and CDC in WriteType
- [improvement] JAVA-1498: Add a cache above Typesafe config
- [bug] JAVA-1547: Abort pending requests when connection dropped
- [new feature] JAVA-1497: Port timestamp generators from 3.x
- [improvement] JAVA-1539: Configure for deployment to Maven central
- [new feature] JAVA-1519: Close channel if number of orphan stream ids exceeds a configurable 
  threshold
- [new feature] JAVA-1529: Make configuration reloadable
- [new feature] JAVA-1502: Reprepare statements on newly added/up nodes
- [new feature] JAVA-1530: Add ResultSet.wasApplied
- [improvement] JAVA-1531: Merge CqlSession and Session
- [new feature] JAVA-1513: Handle batch statements
- [improvement] JAVA-1496: Improve log messages
- [new feature] JAVA-1501: Reprepare on the fly when we get an UNPREPARED response
- [bug] JAVA-1499: Wait for load balancing policy at cluster initialization
- [new feature] JAVA-1495: Add prepared statements<|MERGE_RESOLUTION|>--- conflicted
+++ resolved
@@ -4,9 +4,7 @@
 
 ### 4.4.0 (in progress)
 
-<<<<<<< HEAD
 - [improvement] JAVA-2530: Expose shortcuts for name-based UUIDs
-=======
 - [improvement] JAVA-2547: Add method DriverConfigLoader.fromPath
 - [improvement] JAVA-2528: Store suppressed exceptions in AllNodesFailedException
 - [new feature] JAVA-2581: Add query builder support for indexed list assignments
@@ -16,7 +14,6 @@
 - [bug] JAVA-2583: IS NOT NULL clause should be idempotent
 - [improvement] JAVA-2442: Don't check for schema agreement twice when completing a DDL query
 - [improvement] JAVA-2473: Don't reconnect control connection if protocol is downgraded
->>>>>>> 3cb3de72
 - [bug] JAVA-2556: Make ExecutionInfo compatible with any Request type
 - [new feature] JAVA-2532: Add BoundStatement ReturnType for insert, update, and delete DAO methods
 - [improvement] JAVA-2107: Add XML formatting plugin
