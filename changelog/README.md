--- conflicted
+++ resolved
@@ -4,12 +4,9 @@
 
 ### 4.3.0 (in progress)
 
-<<<<<<< HEAD
 - [improvement] JAVA-2447: Mention programmatic local DC method in Default LBP error message
 - [improvement] JAVA-2459: Improve extensibility of existing load balancing policies
-=======
 - [documentation] JAVA-2428: Add developer docs
->>>>>>> e7be2e9c
 - [documentation] JAVA-2503: Migrate Cloud "getting started" page to driver manual
 - [improvement] JAVA-2484: Add errors for cloud misconfiguration
 - [improvement] JAVA-2490: Allow to read the secure bundle from an InputStream
