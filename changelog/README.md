## Changelog

<!-- Note: contrary to 3.x, insert new entries *first* in their section -->

### 4.0.0 (in progress)

<<<<<<< HEAD
- [improvement] JAVA-2161: Annotate mutating methods with `@CheckReturnValue`
=======
- [bug] JAVA-2177: Don't exclude down nodes when initializing LBPs
>>>>>>> 7be8465e
- [improvement] JAVA-2143: Rename Statement.setTimestamp() to setQueryTimestamp()
- [improvement] JAVA-2165: Abstract node connection information
- [improvement] JAVA-2090: Add support for additional_write_policy and read_repair table options
- [improvement] JAVA-2164: Rename statement builder methods to setXxx
- [bug] JAVA-2178: QueryBuilder: Alias after function column is not included in a query
- [improvement] JAVA-2158: Allow BuildableQuery to build statement with values
- [improvement] JAVA-2150: Improve query builder error message on unsupported literal type
- [documentation] JAVA-2149: Improve Term javadocs in the query builder

### 4.0.0-rc1

- [improvement] JAVA-2106: Log server side warnings returned from a query
- [improvement] JAVA-2151: Drop "Dsl" suffix from query builder main classes
- [new feature] JAVA-2144: Expose internal API to hook into the session lifecycle
- [improvement] JAVA-2119: Add PagingIterable abstraction as a supertype of ResultSet
- [bug] JAVA-2063: Normalize authentication logging
- [documentation] JAVA-2034: Add performance recommendations in the manual
- [improvement] JAVA-2077: Allow reconnection policy to detect first connection attempt
- [improvement] JAVA-2067: Publish javadocs JAR for the shaded module
- [improvement] JAVA-2103: Expose partitioner name in TokenMap API
- [documentation] JAVA-2075: Document preference for LZ4 over Snappy

### 4.0.0-beta3

- [bug] JAVA-2066: Array index range error when fetching routing keys on bound statements
- [documentation] JAVA-2061: Add section to upgrade guide about updated type mappings
- [improvement] JAVA-2038: Add jitter to delays between reconnection attempts
- [improvement] JAVA-2053: Cache results of session.prepare()
- [improvement] JAVA-2058: Make programmatic config reloading part of the public API
- [improvement] JAVA-1943: Fail fast in execute() when the session is closed
- [improvement] JAVA-2056: Reduce HashedWheelTimer tick duration
- [bug] JAVA-2057: Do not create pool when SUGGEST\_UP topology event received
- [improvement] JAVA-2049: Add shorthand method to SessionBuilder to specify local DC
- [bug] JAVA-2037: Fix NPE when preparing statement with no bound variables
- [improvement] JAVA-2014: Schedule timeouts on a separate Timer
- [bug] JAVA-2029: Handle schema refresh failure after a DDL query
- [bug] JAVA-1947: Make schema parsing more lenient and allow missing system_virtual_schema
- [bug] JAVA-2028: Use CQL form when parsing UDT types in system tables
- [improvement] JAVA-1918: Document temporal types
- [improvement] JAVA-1914: Optimize use of System.nanoTime in CqlRequestHandlerBase
- [improvement] JAVA-1945: Document corner cases around UDT and tuple attachment
- [improvement] JAVA-2026: Make CqlDuration implement TemporalAmount
- [improvement] JAVA-2017: Slightly optimize conversion methods on the hot path
- [improvement] JAVA-2010: Make dependencies to annotations required again
- [improvement] JAVA-1978: Add a config option to keep contact points unresolved
- [bug] JAVA-2000: Fix ConcurrentModificationException during channel shutdown
- [improvement] JAVA-2002: Reimplement TypeCodec.accepts to improve performance
- [improvement] JAVA-2011: Re-add ResultSet.getAvailableWithoutFetching() and isFullyFetched()
- [improvement] JAVA-2007: Make driver threads extend FastThreadLocalThread
- [bug] JAVA-2001: Handle zero timeout in admin requests

### 4.0.0-beta2

- [new feature] JAVA-1919: Provide a timestamp <=> ZonedDateTime codec
- [improvement] JAVA-1989: Add BatchStatement.newInstance(BatchType, Iterable<BatchableStatement>)
- [improvement] JAVA-1988: Remove pre-fetching from ResultSet API
- [bug] JAVA-1948: Close session properly when LBP fails to initialize
- [improvement] JAVA-1949: Improve error message when contact points are wrong
- [improvement] JAVA-1956: Add statementsCount accessor to BatchStatementBuilder
- [bug] JAVA-1946: Ignore protocol version in equals comparison for UdtValue/TupleValue
- [new feature] JAVA-1932: Send Driver Name and Version in Startup message
- [new feature] JAVA-1917: Add ability to set node on statement
- [improvement] JAVA-1916: Base TimestampCodec.parse on java.util.Date.
- [improvement] JAVA-1940: Clean up test resources when CCM integration tests finish
- [bug] JAVA-1938: Make CassandraSchemaQueries classes public
- [improvement] JAVA-1925: Rename context getters
- [improvement] JAVA-1544: Check API compatibility with Revapi
- [new feature] JAVA-1900: Add support for virtual tables

### 4.0.0-beta1

- [new feature] JAVA-1869: Add DefaultDriverConfigLoaderBuilder
- [improvement] JAVA-1913: Expose additional counters on Node
- [improvement] JAVA-1880: Rename "config profile" to "execution profile"
- [improvement] JAVA-1889: Upgrade dependencies to the latest minor versions
- [improvement] JAVA-1819: Propagate more attributes to bound statements
- [improvement] JAVA-1897: Improve extensibility of schema metadata classes
- [improvement] JAVA-1437: Enable SSL hostname validation by default
- [improvement] JAVA-1879: Duplicate basic.request options as Request/Statement attributes
- [improvement] JAVA-1870: Use sensible defaults in RequestLogger if config options are missing
- [improvement] JAVA-1877: Use a separate reconnection schedule for the control connection
- [improvement] JAVA-1763: Generate a binary tarball as part of the build process
- [improvement] JAVA-1884: Add additional methods from TypeToken to GenericType
- [improvement] JAVA-1883: Use custom queue implementation for LBP's query plan
- [improvement] JAVA-1890: Add more configuration options to DefaultSslEngineFactory
- [bug] JAVA-1895: Rename PreparedStatement.getPrimaryKeyIndices to getPartitionKeyIndices
- [bug] JAVA-1891: Allow null items when setting values in bulk
- [improvement] JAVA-1767: Improve message when column not in result set
- [improvement] JAVA-1624: Expose ExecutionInfo on exceptions where applicable
- [improvement] JAVA-1766: Revisit nullability
- [new feature] JAVA-1860: Allow reconnection at startup if no contact point is available
- [improvement] JAVA-1866: Make all public policies implement AutoCloseable
- [new feature] JAVA-1762: Build alternate core artifact with Netty shaded
- [new feature] JAVA-1761: Add OSGi descriptors
- [bug] JAVA-1560: Correctly propagate policy initialization errors
- [improvement] JAVA-1865: Add RelationMetadata.getPrimaryKey()
- [improvement] JAVA-1862: Add ConsistencyLevel.isDcLocal and isSerial
- [improvement] JAVA-1858: Implement Serializable in implementations, not interfaces
- [improvement] JAVA-1830: Surface response frame size in ExecutionInfo
- [improvement] JAVA-1853: Add newValue(Object...) to TupleType and UserDefinedType
- [improvement] JAVA-1815: Reorganize configuration into basic/advanced categories
- [improvement] JAVA-1848: Add logs to DefaultRetryPolicy
- [new feature] JAVA-1832: Add Ec2MultiRegionAddressTranslator
- [improvement] JAVA-1825: Add remaining Typesafe config primitive types to DriverConfigProfile
- [new feature] JAVA-1846: Add ConstantReconnectionPolicy
- [improvement] JAVA-1824: Make policies overridable in profiles
- [bug] JAVA-1569: Allow null to be used in positional and named values in statements
- [new feature] JAVA-1592: Expose request's total Frame size through API
- [new feature] JAVA-1829: Add metrics for bytes-sent and bytes-received 
- [improvement] JAVA-1755: Normalize usage of DEBUG/TRACE log levels
- [improvement] JAVA-1803: Log driver version on first use
- [improvement] JAVA-1792: Add AuthProvider callback to handle missing challenge from server
- [improvement] JAVA-1775: Assume default packages for built-in policies
- [improvement] JAVA-1774: Standardize policy locations
- [improvement] JAVA-1798: Allow passing the default LBP filter as a session builder argument
- [new feature] JAVA-1523: Add query logger
- [improvement] JAVA-1801: Revisit NodeStateListener and SchemaChangeListener APIs
- [improvement] JAVA-1759: Revisit metrics API
- [improvement] JAVA-1776: Use concurrency annotations
- [improvement] JAVA-1799: Use CqlIdentifier for simple statement named values
- [new feature] JAVA-1515: Add query builder
- [improvement] JAVA-1773: Make DriverConfigProfile enumerable
- [improvement] JAVA-1787: Use standalone shaded Guava artifact
- [improvement] JAVA-1769: Allocate exact buffer size for outgoing requests
- [documentation] JAVA-1780: Add manual section about case sensitivity
- [new feature] JAVA-1536: Add request throttling
- [improvement] JAVA-1772: Revisit multi-response callbacks
- [new feature] JAVA-1537: Add remaining socket options
- [bug] JAVA-1756: Propagate custom payload when preparing a statement
- [improvement] JAVA-1847: Add per-node request tracking

### 4.0.0-alpha3

- [new feature] JAVA-1518: Expose metrics
- [improvement] JAVA-1739: Add host_id and schema_version to node metadata
- [improvement] JAVA-1738: Convert enums to allow extensibility
- [bug] JAVA-1727: Override DefaultUdtValue.equals
- [bug] JAVA-1729: Override DefaultTupleValue.equals
- [improvement] JAVA-1720: Merge Cluster and Session into a single interface
- [improvement] JAVA-1713: Use less nodes in DefaultLoadBalancingPolicyIT
- [improvement] JAVA-1707: Add test infrastructure for running DSE clusters with CCM
- [bug] JAVA-1715: Propagate unchecked exceptions to CompletableFuture in SyncAuthenticator methods
- [improvement] JAVA-1714: Make replication strategies pluggable
- [new feature] JAVA-1647: Handle metadata_changed flag in protocol v5
- [new feature] JAVA-1633: Handle per-request keyspace in protocol v5
- [improvement] JAVA-1678: Warn if auth is configured on the client but not the server
- [improvement] JAVA-1673: Remove schema agreement check when repreparing on up
- [new feature] JAVA-1526: Provide a single load balancing policy implementation
- [improvement] JAVA-1680: Improve error message on batch log write timeout
- [improvement] JAVA-1675: Remove dates from copyright headers
- [improvement] JAVA-1645: Don't log stack traces at WARN level
- [new feature] JAVA-1524: Add query trace API
- [improvement] JAVA-1646: Provide a more readable error when connecting to Cassandra 2.0 or lower
- [improvement] JAVA-1662: Raise default request timeout
- [improvement] JAVA-1566: Enforce API rules automatically
- [bug] JAVA-1584: Validate that no bound values are unset in protocol v3

### 4.0.0-alpha2

- [new feature] JAVA-1525: Handle token metadata
- [new feature] JAVA-1638: Check schema agreement
- [new feature] JAVA-1494: Implement Snappy and LZ4 compression
- [new feature] JAVA-1514: Port Uuids utility class
- [new feature] JAVA-1520: Add node state listeners
- [new feature] JAVA-1493: Handle schema metadata
- [improvement] JAVA-1605: Refactor request execution model
- [improvement] JAVA-1597: Fix raw usages of Statement
- [improvement] JAVA-1542: Enable JaCoCo code coverage
- [improvement] JAVA-1295: Auto-detect best protocol version in mixed cluster
- [bug] JAVA-1565: Mark node down when it loses its last connection and was already reconnecting
- [bug] JAVA-1594: Don't create pool if node comes back up but is ignored
- [bug] JAVA-1593: Reconnect control connection if current node is removed, forced down or ignored
- [bug] JAVA-1595: Don't use system.local.rpc_address when refreshing node list
- [bug] JAVA-1568: Handle Reconnection#reconnectNow/stop while the current attempt is still in 
  progress
- [improvement] JAVA-1585: Add GenericType#where
- [improvement] JAVA-1590: Properly skip deployment of integration-tests module
- [improvement] JAVA-1576: Expose AsyncResultSet's iterator through a currentPage() method
- [improvement] JAVA-1591: Add programmatic way to get driver version

### 4.0.0-alpha1

- [improvement] JAVA-1586: Throw underlying exception when codec not found in cache
- [bug] JAVA-1583: Handle write failure in ChannelHandlerRequest
- [improvement] JAVA-1541: Reorganize configuration
- [improvement] JAVA-1577: Set default consistency level to LOCAL_ONE
- [bug] JAVA-1548: Retry idempotent statements on READ_TIMEOUT and UNAVAILABLE
- [bug] JAVA-1562: Fix various issues around heart beats
- [improvement] JAVA-1546: Make all statement implementations immutable
- [bug] JAVA-1554: Include VIEW and CDC in WriteType
- [improvement] JAVA-1498: Add a cache above Typesafe config
- [bug] JAVA-1547: Abort pending requests when connection dropped
- [new feature] JAVA-1497: Port timestamp generators from 3.x
- [improvement] JAVA-1539: Configure for deployment to Maven central
- [new feature] JAVA-1519: Close channel if number of orphan stream ids exceeds a configurable 
  threshold
- [new feature] JAVA-1529: Make configuration reloadable
- [new feature] JAVA-1502: Reprepare statements on newly added/up nodes
- [new feature] JAVA-1530: Add ResultSet.wasApplied
- [improvement] JAVA-1531: Merge CqlSession and Session
- [new feature] JAVA-1513: Handle batch statements
- [improvement] JAVA-1496: Improve log messages
- [new feature] JAVA-1501: Reprepare on the fly when we get an UNPREPARED response
- [bug] JAVA-1499: Wait for load balancing policy at cluster initialization
- [new feature] JAVA-1495: Add prepared statements<|MERGE_RESOLUTION|>--- conflicted
+++ resolved
@@ -4,11 +4,8 @@
 
 ### 4.0.0 (in progress)
 
-<<<<<<< HEAD
 - [improvement] JAVA-2161: Annotate mutating methods with `@CheckReturnValue`
-=======
 - [bug] JAVA-2177: Don't exclude down nodes when initializing LBPs
->>>>>>> 7be8465e
 - [improvement] JAVA-2143: Rename Statement.setTimestamp() to setQueryTimestamp()
 - [improvement] JAVA-2165: Abstract node connection information
 - [improvement] JAVA-2090: Add support for additional_write_policy and read_repair table options
