--- conflicted
+++ resolved
@@ -58,10 +58,7 @@
 - DOCS: the [manual](http://docs.datastax.com/en/developer/java-driver/3.3/manual/) has quick
   start material and technical details about the driver and its features.
 - API: http://www.datastax.com/drivers/java/3.3
-<<<<<<< HEAD
 - GITHUB REPOSITORY: https://github.com/datastax/java-driver
-=======
->>>>>>> 5f4067ba
 - [changelog](changelog/)
 - [binary tarball](http://downloads.datastax.com/java-driver/cassandra-java-driver-3.3.0.tar.gz)  
 
@@ -122,17 +119,13 @@
 Trying to use these with a cluster running Cassandra 1.2 will result in 
 an [UnsupportedFeatureException](https://github.com/datastax/java-driver/blob/3.x/driver-core/src/main/java/com/datastax/driver/core/exceptions/UnsupportedFeatureException.java) being thrown.
 
-<<<<<<< HEAD
+The java driver supports Java JDK versions 6 and above.
+
 If using _DataStax Enterprise_, the [DataStax Enterprise Java driver][dse-driver] provides 
 more features and better compatibility.
 
 __Disclaimer__: Some _DataStax/DataStax Enterprise_ products might partially work on 
 big-endian systems, but _DataStax_ does not officially support these systems.
-=======
-The java driver supports Java JDK versions 6 and above.
-
-__Note__: DataStax products do not support big-endian systems.
->>>>>>> 5f4067ba
 
 ## Upgrading from previous versions
 
