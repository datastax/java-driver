## Insert methods

Annotate a DAO method with [@Insert] to generate a query that inserts an [Entity](../../entities):

```java
@Dao
public interface ProductDao {
  @Insert
  void insert(Product product);
}
```

### Parameters

The first parameter must be the entity to insert.

If the annotation defines a TTL and/or timestamp with placeholders, the method must have
corresponding additional parameters (same name, and a compatible Java type):

```java
@Insert(ttl = ":ttl")
void insertWithTtl(Product product, int ttl);
```

The annotation can define a [null saving strategy](../null_saving/) that applies to the properties
of the entity to insert.

A `Function<BoundStatementBuilder, BoundStatementBuilder>` or `UnaryOperator<BoundStatementBuilder>`
can be added as the **last** parameter. It will be applied to the statement before execution. This
allows you to customize certain aspects of the request (page size, timeout, etc) at runtime. See
[statement attributes](../statement_attributes/).

### Return type

The method can return:

* `void`.

* the entity class. This is intended for `INSERT ... IF NOT EXISTS` queries. The method will return
  `null` if the insertion succeeded, or the existing entity if it failed.

    ```java
    @Insert(ifNotExists = true)
    Product insertIfNotExists(Product product);
    ```

* an [Optional] of the entity class, as a null-safe alternative for `INSERT ... IF NOT EXISTS`
  queries.

    ```java
    @Insert(ifNotExists = true)
    Optional<Product> insertIfNotExists(Product product);
    ```

* a `boolean` or `Boolean`, which will be mapped to [ResultSet#wasApplied()]. This is intended for
  IF NOT EXISTS queries:

    ```java
    /** @return true if the product did not exist */
    @Insert(ifNotExists = true)
    boolean saveIfNotExists(Product product);
    ```
    
* a [ResultSet]. This is intended for cases where you intend to inspect data associated with the
  result, such as [ResultSet#getExecutionInfo()]:
  
    ```java
    @Insert
    ResultSet save(Product product);
    ```
* a [BoundStatement]. This is intended for cases where you intend to execute this statement later or in a batch:
  
    ```java
    @Insert
    BoundStatement save(Product product);
    ```    
    
* a [CompletionStage] or [CompletableFuture] of any of the above. The mapper will execute the query
  asynchronously.

    ```java
    @Insert
    CompletionStage<Void> insert(Product product);

    @Insert(ifNotExists = true)
    CompletableFuture<Product> insertIfNotExists(Product product);

    @Insert(ifNotExists = true)
    CompletableFuture<Optional<Product>> insertIfNotExists(Product product);
    ```

<<<<<<< HEAD
* a [custom type](../custom_types).
=======
* a [ReactiveResultSet].

    ```java
    @Insert
    ReactiveResultSet insertReactive(Product product);
    ```
>>>>>>> f4e6f78c

### Target keyspace and table

If a keyspace was specified [when creating the DAO](../../mapper/#dao-factory-methods), then the
generated query targets that keyspace. Otherwise, it doesn't specify a keyspace, and will only work
if the mapper was built from a session that has a [default keyspace] set.

If a table was specified when creating the DAO, then the generated query targets that table.
Otherwise, it uses the default table name for the entity (which is determined by the name of the
entity class and the [naming strategy](../../entities/#naming-strategy)).

[default keyspace]:             https://docs.datastax.com/en/drivers/java/4.6/com/datastax/oss/driver/api/core/session/SessionBuilder.html#withKeyspace-com.datastax.oss.driver.api.core.CqlIdentifier-
[@Insert]:                      https://docs.datastax.com/en/drivers/java/4.6/com/datastax/oss/driver/api/mapper/annotations/Insert.html
[ResultSet]:                    https://docs.datastax.com/en/drivers/java/4.6/com/datastax/oss/driver/api/core/cql/ResultSet.html
[ResultSet#wasApplied()]:       https://docs.datastax.com/en/drivers/java/4.6/com/datastax/oss/driver/api/core/cql/ResultSet.html#wasApplied--
[ResultSet#getExecutionInfo()]: https://docs.datastax.com/en/drivers/java/4.6/com/datastax/oss/driver/api/core/cql/ResultSet.html#getExecutionInfo--
[BoundStatement]:               https://docs.datastax.com/en/drivers/java/4.6/com/datastax/oss/driver/api/core/cql/BoundStatement.html
[ReactiveResultSet]:            https://docs.datastax.com/en/drivers/java/4.6/com/datastax/dse/driver/api/core/cql/reactive/ReactiveResultSet.html

[CompletionStage]: https://docs.oracle.com/javase/8/docs/api/java/util/concurrent/CompletionStage.html
[CompletableFuture]: https://docs.oracle.com/javase/8/docs/api/java/util/concurrent/CompletableFuture.html
[Optional]: https://docs.oracle.com/javase/8/docs/api/java/util/Optional.html<|MERGE_RESOLUTION|>--- conflicted
+++ resolved
@@ -89,16 +89,14 @@
     CompletableFuture<Optional<Product>> insertIfNotExists(Product product);
     ```
 
-<<<<<<< HEAD
-* a [custom type](../custom_types).
-=======
 * a [ReactiveResultSet].
 
     ```java
     @Insert
     ReactiveResultSet insertReactive(Product product);
     ```
->>>>>>> f4e6f78c
+
+* a [custom type](../custom_types).
 
 ### Target keyspace and table
 
