## Upgrade guide

The purpose of this guide is to detail changes made by successive
versions of the Java driver.

### 3.5.0

<<<<<<< HEAD
`DowngradingConsistencyRetryPolicy` is now deprecated, see [JAVA-1752]. 
It will also be removed in the next major release of the driver (4.0.0), 
see [JAVA-1376].

The main motivation is the agreement that `DowngradingConsistencyRetryPolicy`'s 
behavior should be the application's concern, not the driver's. APIs provided by 
the driver should instead encourage idiomatic use of a distributed system like 
Apache Cassandra, and a downgrading policy works against this. It suggests that 
an anti-pattern such as "try to read at QUORUM, but fall back to ONE if that fails" 
is a good idea in general use cases, when in reality it provides no better consistency
guarantees than working directly at ONE, but with higher latencies. 

Instead, users should choose upfront the consistency level that works best for 
their use cases. We recognize that there are use cases where downgrading is 
good – for instance, a dashboard application would present the latest information 
by reading at QUORUM, but it's acceptable for it to display stale information 
by reading at ONE sometimes. Users will now have to implement this logic directly
in their application, or alternatively, implement their own retry policy.

To help users migrate existing applications that rely on 
`DowngradingConsistencyRetryPolicy`, see this [online example].

[JAVA-1752]:https://datastax-oss.atlassian.net/browse/JAVA-1752
[JAVA-1376]:https://datastax-oss.atlassian.net/browse/JAVA-1376
[online example]:https://github.com/datastax/java-driver/blob/3.x/driver-examples/src/main/java/com/datastax/driver/examples/retry/DowngradingRetry.java
=======
The `TokenAwarePolicy` now has a new constructor that takes a `ReplicaOrdering` 
argument. One of the advantages of this feature is the new `NEUTRAL` ordering
strategy, which honors its child policy's ordering, i.e., replicas
are returned in the same relative order as in the child policy's query plan.
As an example, if the child policy returns the plan [A, B, C, D], and the replicas 
for the query being routed are [D, A, B], then the token aware policy would return 
the plan [A, B, D, C].

As a consequence, the constructor taking a boolean parameter `shuffleReplicas` 
is now deprecated and will be removed in the next major release.
>>>>>>> 9a8a23fd


### 3.4.0

`QueryBuilder` methods `in`, `lt`, `lte`, `eq`, `gt`, and `gte` now accept
`Iterable` as input rather than just `List`. This should have no impact unless
you were accessing these methods using reflection in which case you need to
account for these new parameter types.


### 3.2.0

The `SSLOptions` interface is now deprecated in favor of
`RemoteEndpointAwareSSLOptions`. 
Similarly, the two existing implementations of that interface, 
`JdkSSLOptions` and `NettySSLOptions`, 
are now deprecated in favor of `RemoteEndpointAwareJdkSSLOptions` 
and `RemoteEndpointAwareNettySSLOptions` respectively (see 
[JAVA-1364](https://datastax-oss.atlassian.net/browse/JAVA-1364)).

In 3.1.0, the driver would log a warning the first time it would skip 
a retry for a non-idempotent request; this warning has now been 
removed as users should now have adjusted their applications accordingly.

The `caseSensitive` field on `@Column` and `@Field` annotation now only
applies to the `name` field on the annotation and not the name of the
variable / method itself.  If you were previously depending on the
name of the field, you should add a `name` field to the annotation,
i.e.:  `@Column(name="userName", caseSensitive=true)`.


### 3.1.0

This version introduces an important change in the default retry behavior: statements that are not idempotent are not
always retried automatically anymore.

Prior to 2.1.10, idempotence was not considered for retries. This exposed applications to the risk of applying a
non-idempotent statement twice (counter increment, list append...), or to more subtle bugs with lightweight transactions
(see [JAVA-819](https://datastax-oss.atlassian.net/browse/JAVA-819)).

In 2.1.10 / 3.0.x, we introduced `IdempotenceAwareRetryPolicy`, which considers the `Statement#isIdempotent()` in the
retry decision process. However, for consistency with previous versions, this policy was not enabled by default (in
particular because statements are non-idempotent by default, and we didn't want applications to suddenly stop retrying
queries that were retried before).

In 3.1.0, the default is now to **not retry** after a write timeout or request error if the statement is not idempotent.
This is handled internally, the retry policy methods are not even invoked in those cases (and therefore
`IdempotenceAwareRetryPolicy` has been deprecated). See the manual section about [retries](../manual/retries/) for more
information.

In practice, here's what upgrading to 3.1.0 means for you:

* if you were already handling idempotence in your application, there won't be any change, but you can stop wrapping
  your retry policy with `IdempotenceAwareRetryPolicy`;
* otherwise, you might want to review how your code positions the `setIdempotent` flag on statements. In most cases the
  driver can't compute in automatically (because it doesn't parse query strings), so it takes a conservative approach
  and sets it to `false` by default. If you know the query is idempotent, you should set it to `true` manually. See the
  [query idempotence](../manual/idempotence/) section of the manual.

The driver logs a warning the first time it ignores a non-idempotent request; this warning will be removed in version
3.2.0.


### 3.0.4

The connection pool is now fully non-blocking ([JAVA-893](https://datastax-oss.atlassian.net/browse/JAVA-893)),
which greatly improves asynchronous programming:

* `Session.executeAsync` won't ever block the user thread anymore;
* you can now safely run async queries on a session connected to a keyspace.

This new implementation brings a couple of changes:

* pool saturation is no longer handled by a timeout, but instead by a bounded queue. As a consequence,
  `PoolingOptions.setPoolTimeoutMillis` has been deprecated, and replaced by `setMaxQueueSize`;
* a saturated pool will now throw `BusyPoolException` instead of `TimeoutException` (note that this exception is not
  rethrown directly to the client, but wrapped in `NoHostAvailableException.getErrors()`).


### 3.0.0

This version brings parity with Cassandra 2.2 and 3.0.

It is **not binary compatible** with the driver's 2.1 branch.
The main changes were introduced by the custom codecs feature (see below).
We've also seized the opportunity to remove code that was deprecated in 2.1.

1.  The default consistency level in `QueryOptions` is now `LOCAL_ONE`.
2.  [Custom codecs](../manual/custom_codecs/)
    ([JAVA-721](https://datastax-oss.atlassian.net/browse/JAVA-721))
    introduce several breaking changes and also modify a few runtime behaviors.

    Here is a detailed list of breaking API changes:
    * `TypeCodec` was package-private before and is now public.
    * `DataType` has no more references to `TypeCodec`, so methods that dealt with serialization and deserialization of
        data types have been removed:
        * `ByteBuffer serialize(Object value, ProtocolVersion protocolVersion)`
        * `ByteBuffer serializeValue(Object value, ProtocolVersion protocolVersion)`
        * `Object deserialize(ByteBuffer bytes, ProtocolVersion protocolVersion)`
        * `Object deserialize(ByteBuffer bytes, int protocolVersion)`
        * `Object parse(String value)`
        * `String format(Object value)`
        * `Class<?> asJavaClass()`

        These methods must now be invoked on `TypeCodec` directly. To resolve the `TypeCodec` instance for a particular
        data type, use `CodecRegistry#codecFor`.
    * `GettableByIndexData` (affects `Row`, `BoundStatement`, `TupleValue` and `UDTValue`). The following public methods were added:
        * `<T> T get(int i, Class<T> targetClass)`
        * `<T> T get(int i, TypeToken<T> targetType)`
        * `<T> T get(int i, TypeCodec<T> codec)`
    * `GettableByNameData` (affects `Row`, `BoundStatement` and `UDTValue`). The following public methods were added:
        * `<T> T get(String name, Class<T> targetClass)`
        * `<T> T get(String name, TypeToken<T> targetType)`
        * `<T> T get(String name, TypeCodec<T> codec)`
    * `SettableByIndexData` (affects `Row`, `BoundStatement`, `TupleValue` and `UDTValue`). The following public methods were added:
        * `<V> T set(int i, V v, Class<V> targetClass)`
        * `<V> T set(int i, V v, TypeToken<V> targetType)`
        * `<V> T set(int i, V v, TypeCodec<V> codec)`
    * `SettableByNameData` (affects `Row`, `BoundStatement` and `UDTValue`). The following public methods were added:
        * `<V> T set(String name, V v, Class<V> targetClass)`
        * `<V> T set(String name, V v, TypeToken<V> targetType)`
        * `<V> T set(String name, V v, TypeCodec<V> codec)`
    * `Statement`. The following public methods were modified:
        * `getRoutingKey(ProtocolVersion, CodecRegistry)`: both parameters added.
    * `RegularStatement`. The following public methods were modified:
        * `getValues(ProtocolVersion, CodecRegistry)`: second parameter added.
        * `getQueryString(CodecRegistry)` and `hasValues(CodecRegistry)`: parameter added. No-arg versions are still present
           and use the default codec registry; refer to the Javadocs for guidance on which version to use.
    * `PreparedStatement`. The following public method was added:
        * `CodecRegistry getCodecRegistry()`.
    * `TupleType`. The following public method was deleted:
        * `TupleType of(DataType... types)`; users should now use `Metadata.newTupleType(DataType...)`.

    <p>The driver runtime behavior changes in the following situations:</p>
    * By default, the driver now returns _mutable_, _non thread-safe_ instances for CQL collection types;
      This affects methods `getList`, `getSet`, `getMap`, `getObject` and `get` for all instances of
      `GettableByIndexData` and `GettableByNameData` (`Row`, `BoundStatement`, `TupleValue` and `UDTValue`)
    * `RuntimeException`s thrown during serialization or deserialization might not be
      the same ones as before, due to the newly-introduced `CodecNotFoundException`
      and to the dynamic nature of codec search introduced by JAVA-721.
    * `TypeCodec.format(Object)` now returns the CQL keyword `"NULL"` instead of a `null` reference
      for `null` inputs.

3.  The driver now depends on Guava 16.0.1 (instead of 14.0.1).
    This update has been mainly motivated by Guava's [Issue #1635](https://github.com/google/guava/issues/1635),
    which affects `TypeToken`, and hence all `TypeCodec` implementations handling parameterized types.

4.  `UDTMapper` (the type previously used to convert `@UDT`-annotated
    classes to their CQL counterpart) was removed, as well as the
    corresponding method `MappingManager#udtMapper`.

    The mapper now uses custom codecs to convert UDTs. See more
    explanations [here](../manual/object_mapper/custom_codecs/#implicit-udt-codecs).

5.  All methods that took the protocol version as an `int` or assumed a
    default version have been removed (they were already deprecated in
    2.1):
    * `AbstractGettableData(int)`
    * `Cluster.Builder#withProtocolVersion(int)`
    * in `ProtocolOptions`:
      * `NEWEST_SUPPORTED_PROTOCOL_VERSION` (replaced by
        `ProtocolVersion#NEWEST_SUPPORTED`)
      * `int getProtocolVersion()`

    There are now variants of these methods using the `ProtocolVersion`
    enum. In addition, `ProtocolOptions#getProtocolVersionEnum` has been
    renamed to `ProtocolOptions#getProtocolVersion`.

6.  All methods related to the "suspected" host state have been removed
    (they had been deprecated in 2.1.6 when the suspicion mechanism was
    removed):
    * `Host.StateListener#onSuspected()` (was inherited by
      `LoadBalancingPolicy`)
    * `Host#getInitialReconnectionAttemptFuture()`

7.  `PoolingOptions#setMinSimultaneousRequestsPerConnectionThreshold(HostDistance,
    int)` has been removed. The new connection pool resizing algorithm introduced by
    [JAVA-419](https://datastax-oss.atlassian.net/browse/JAVA-419) does not need this
    threshold anymore.

8.  `AddressTranslater` has been renamed to `AddressTranslator`. All
    related methods and classes have also been renamed.

    In addition, the `close()` method has been pulled up into
    `AddressTranslator`, and `CloseableAddressTranslator` has been removed.
    Existing third-party `AddressTranslator` implementations only need
    to add an empty `close()` method.

9.  The `close()` method has been pulled up into `LoadBalancingPolicy`,
    and `CloseableLoadBalancingPolicy` has been removed. Existing third-party
    `LoadBalancingPolicy` implementations only need to add an empty
    `close()` method.

10. All pluggable components now have callbacks to detect when they get
    associated with a `Cluster` instance:
    * `ReconnectionPolicy`, `RetryPolicy`, `AddressTranslator`,
      and `TimestampGenerator`:
      * `init(Cluster)`
      * `close()`
    * `Host.StateListener` and `LatencyTracker`:
      * `onRegister(Cluster)`
      * `onUnregister(Cluster)`

    This gives these components the opportunity to perform
    initialization / cleanup tasks. Existing third-party implementations
    only need to add empty methods.

11. `LoadBalancingPolicy` does not extend `Host.StateListener` anymore:
    callback methods (`onUp`, `onDown`, etc.) have been duplicated. This
    is unlikely to affect clients.

12. [Client-side timestamp generation](../manual/query_timestamps/) is
    now the default (provided that [native
    protocol](../manual/native_protocol) v3 or higher is in use). The
    generator used is `AtomicMonotonicTimestampGenerator`.

13. If a DNS name resolves to multiple A-records,
    `Cluster.Builder#addContactPoint(String)` will now use all of these
    addresses as contact points. This gives you the possibility of
    maintaining contact points in DNS configuration, and having a single,
    static contact point in your Java code.

14. The following methods were added for [Custom payloads](../manual/custom_payloads):
    * in `PreparedStatement`: `getIncomingPayload()`,
      `getOutgoingPayload()` and
      `setOutgoingPayload(Map<String,ByteBuffer>)`
    * `AbstractSession#prepareAsync(String, Map<String,ByteBuffer>)`

    Also, note that `AbstractSession#prepareAsync(Statement)` does not
    call `AbstractSession#prepareAsync(String)` anymore, they now both
    delegate to a protected method.

    This breaks binary compatibility for these two classes; if you have
    custom implementations, you will have to adapt them accordingly.

15. Getters and setters have been added to "data-container" classes for
    new CQL types:
    * `getByte`/`setByte` for the `TINYINT` type
    * `getShort`/`setShort` for the `SMALLINT` type
    * `getTime`/`setTime` for the `TIME` type
    * `getDate`/`setDate` for the `DATE` type

    The methods for the `TIMESTAMP` CQL type have been renamed to
    `getTimestamp` and `setTimestamp`.

    This affects `Row`, `BoundStatement`, `TupleValue` and `UDTValue`.

16. New exception types have been added to handle additional server-side
    errors introduced in Cassandra 2.2:
    * `ReadFailureException`
    * `WriteFailureException`
    * `FunctionExecutionException`

    This is not a breaking change since all driver exceptions are
    unchecked; but clients might decide to handle these errors in a specific
    way.

    In addition, `QueryTimeoutException` has been renamed to
    `QueryExecutionException` (this is an intermediary class in our
    exception hierarchy, it now has new child classes that are not
    related to timeouts).

17. `ResultSet#fetchMoreResults()` now returns a `ListenableFuture<ResultSet>`.
    This makes the API more friendly if you chain transformations on an async
    query to process all pages (see `AsyncResultSetTest` in the sources for an
    example).

18. `Frozen` annotations in the mapper are no longer checked at runtime (see
    [JAVA-843](https://datastax-oss.atlassian.net/browse/JAVA-843) for more
    explanations). So they become purely informational at this stage.
    However it is a good idea to keep using these annotations and make sure
    they match the schema, in anticipation for the schema generation features
    that will be added in a future version.

19. `AsyncInitSession` has been removed, `initAsync()` is now part of the
    `Session` interface (the only purpose of the extra interface was to preserve
    binary compatibility on the 2.1 branch).

20. `TableMetadata.Options` has been made a top-level class and renamed to
    `TableOptionsMetadata`. It is now also used by `MaterializedViewMetadata`.

21. The mapper annotation `@Enumerated` has been removed, users should now
    use the newly-introduced `driver-extras` module to get automatic
    enum-to-CQL mappings. Two new codecs provide the same functionality:
    `EnumOrdinalCodec` and `EnumNameCodec`:

    ```java
    enum Foo {...}
    enum Bar {...}

    // register the appropriate codecs
    CodecRegistry.DEFAULT_INSTANCE
        .register(new EnumOrdinalCodec<Foo>(Foo.class))
        .register(new EnumNameCodec<Bar>(Bar.class))

    // the following mappings are handled out-of-the-box
    @Table
    public class MyPojo {
        private Foo foo;
        private List<Bar> bars;
        ...
    }
    ```

22. The interface `IdempotenceAwarePreparedStatement` has been removed
    and now the `PreparedStatement` interface exposes 2 new methods,
    `setIdempotent(Boolean)` and `isIdempotent()`.

23. `RetryPolicy` and `ExtendedRetryPolicy` (introduced in 2.1.10)
    were merged together; as a consequence, `RetryPolicy` now has one
    more method: `onRequestError`; see
    [JAVA-819](https://datastax-oss.atlassian.net/browse/JAVA-819) for
    more information. Furthermore, `FallthroughRetryPolicy` now returns
    `RetryDecision.rethrow()` when `onRequestError` is called.

24. `DseAuthProvider` has been deprecated and is now replaced by
    `DseGSSAPIAuthProvider` for Kerberos authentication. `DsePlainTextAuthProvider`
    has been introduced to handle plain text authentication with the
    `DseAuthenticator`.

25. The constructor of `DCAwareRoundRobinPolicy` is not accessible anymore. You
    should use `DCAwareRoundRobinPolicy#builder()` to create new instances.
    
26. `ColumnMetadata.getTable()` has been renamed to `ColumnMetadata.getParent()`.
    Also, its return type is now `AbstractTableMetadata` which can be either
    a `TableMetadata` object or a `MaterializedViewMetadata` object.
    This change is motivated by the fact that a column can now belong to a 
    table or a materialized view.
    
27. `ColumnMetadata.getIndex()` has been removed. 
    This is due to the fact that secondary indexes have been completely redesigned 
    in Cassandra 3.0, and the former one-to-one relationship between a column and its index
    has been replaced with a one-to-many relationship between a table and its indexes.
    This is reflected in the driver's API by the new methods
    `TableMetadata.getIndexes()` and `TableMetadata.getIndex(String name)`.
    See [CASSANDRA-9459](https://issues.apache.org/jira/browse/CASSANDRA-9459) and
    and [JAVA-1008](https://datastax-oss.atlassian.net/browse/JAVA-1008) for
    more details.
    Unfortunately, there is no easy way to recover the functionality provided
    by the deleted method, _even for Cassandra versions <= 3.0_.

28. `IndexMetadata` is now a top-level class and its structure has been deeply modified. 
    Again, this is due to the fact that secondary indexes have been completely redesigned 
    in Cassandra 3.0.

29. `SSLOptions` has been refactored to allow the option to choose between JDK and Netty-based
    SSL implementations.  See [JAVA-841](https://datastax-oss.atlassian.net/browse/JAVA-841) and
    the [SSL documentation](../manual/ssl) for more details.


### 2.1.8

2.1.8 is binary-compatible with 2.1.7 but introduces a small change in the
driver's behavior:

1. The list of contact points provided at startup is now shuffled before trying
   to open the control connection, so that multiple clients with the same contact
   points don't all pick the same control host. As a result, you can't assume that
   the driver will try contact points in a deterministic order. In particular, if
   you use the `DCAwareRoundRobinPolicy` without specifying a primary datacenter
   name, make sure that you only provide local hosts as contact points.


### 2.1.7

This version brings a few changes in the driver's behavior; none of them break
binary compatibility.

1. The `DefaultRetryPolicy`'s behaviour has changed in the case of an Unavailable
   exception received from a request. The new behaviour will cause the driver to
   process a Retry on a different node at most once, otherwise an exception will
   be thrown. This change makes sense in the case where the node tried initially
   for the request happens to be isolated from the rest of the cluster (e.g.
   because of a network partition) but can still answer to the client normally.
   In this case, trying another node has a chance of success.
   The previous behaviour was to always throw an exception.

2. The following properties in `PoolingOptions` were renamed:
    * `MaxSimultaneousRequestsPerConnectionThreshold` to `NewConnectionThreshold`
    * `MaxSimultaneousRequestsPerHostThreshold` to `MaxRequestsPerConnection`

    The old getters/setters were deprecated, but they delegate to the new
    ones.

    Also, note that the connection pool for protocol v3 can now be configured to
    use multiple connections. See [this page](../manual/pooling) for more
    information.

3. `MappingManager(Session)` will now force the initialization of the `Session`
   if needed. This is a change from 2.1.6, where if you gave it an uninitialized
   session (created with `Cluster#newSession()` instead of `Cluster#connect()`),
   it would only get initialized on the first request.

    If this is a problem for you, `MappingManager(Session, ProtocolVersion)`
    preserves the previous behavior (see the API docs for more details).

4. A `BuiltStatement` is now considered non-idempotent whenever a `fcall()`
   or `raw()` is used to build a value to be inserted in the database.
   If you know that the CQL functions or expressions are safe, use
   `setIdempotent(true)` on the statement.

### 2.1.6

See [2.0.10](#2-0-x-to-2-0-10).


### 2.1.2

2.1.2 brings important internal changes with native protocol v3 support, but
the impact on the public API has been kept as low as possible.

#### User API Changes

1. The native protocol version is now modelled as an enum: `ProtocolVersion`.
   Most public methods that take it as an argument have a backward-compatible
   version that takes an `int` (the exception being `RegularStatement`,
   described below). For new code, prefer the enum version.

#### Internal API Changes

1. `RegularStatement.getValues` now takes the protocol version as a
   `ProtocolVersion` instead of an `int`. This is transparent for callers
   since there is a backward-compatible alternative, but if you happened to
   extend the class you'll need to update your implementation.

2. `BatchStatement.setSerialConsistencyLevel` now returns `BatchStatement`
   instead of `Statement`. Again, this only matters if you extended this
   class (if so, it might be a good idea to also have a covariant return in
   your child class).

3. The constructor of `UnsupportedFeatureException` now takes a
   `ProtocolVersion` as a parameter. This should impact few users, as there's
   hardly any reason to build instances of that class from client code.

#### New features

These features are only active when the native protocol v3 is in use.

1. The driver now uses a single connection per host (as opposed to a pool in
   2.1.1). Most options in `PoolingOptions` are ignored, except for a new one
   called `maxSimultaneousRequestsPerHostThreshold`. See the class's Javadocs
   for detailed explanations.

2. You can now provide a default timestamp with each query (but it will be
   ignored if the CQL query string already contains a `USING TIMESTAMP`
   clause). This can be done on a per-statement basis with
   `Statement.setDefaultTimestamp`, or automatically with a
   `TimestampGenerator` specified with
   `Cluster.Builder.withTimestampGenerator` (two implementations are
   provided: `ThreadLocalMonotonicTimestampGenerator` and
   `AtomicMonotonicTimestampGenerator`). If you specify both, the statement's
   timestamp takes precedence over the generator. By default, the driver has
   the same behavior as 2.1.1 (no generator, timestamps are assigned by
   Cassandra unless `USING TIMESTAMP` was specified).

3. `BatchStatement.setSerialConsistencyLevel` no longer throws an exception,
   it will honor the serial consistency level for the batch.


### 2.1.1

#### Internal API Changes

1. The `ResultSet` interface has a new `wasApplied()` method. This will
   only affect clients that provide their own implementation of this interface.


### 2.1.0

#### User API Changes

1. The `getCaching` method of `TableMetadata#Options` now returns a
   `Map` to account for changes to Cassandra 2.1. Also, the
   `getIndexInterval` method now returns an `Integer` instead of an `int`
   which will be `null` when connected to Cassandra 2.1 nodes.

2. `BoundStatement` variables that have not been set explicitly will no
   longer default to `null`. Instead, all variables must be bound explicitly,
   otherwise the execution of the statement will fail (this also applies to
   statements inside of a `BatchStatement`). For variables that map to a
   primitive Java type, a new `setToNull` method has been added.
   We made this change because the driver might soon distinguish between unset
   and null variables, so we don't want clients relying on the "leave unset to
   set to `null`" behavior.


#### Internal API Changes

The changes listed in this section should normally not impact end users of the
driver, but rather third-party frameworks and tools.

1. The `serialize` and `deserialize` methods in `DataType` now take an
   additional parameter: the protocol version. As explained in the javadoc,
   if unsure, the proper value to use for this parameter is the protocol version
   in use by the driver, i.e. the value returned by
   `cluster.getConfiguration().getProtocolOptions().getProtocolVersion()`.

2. The `parse` method in `DataType` now returns a Java object, not a
   `ByteBuffer`. The previous behavior can be obtained by calling the
   `serialize` method on the returned object.

3. The `getValues` method of `RegularStatement` now takes the protocol
   version as a parameter. As above, the proper value if unsure is almost surely
   the protocol version in use
   (`cluster.getConfiguration().getProtocolOptions().getProtocolVersion()`).


### 2.0.11

2.0.11 preserves binary compatibility with previous versions. There are a few
changes in the driver's behavior:

1. The `DefaultRetryPolicy`'s behaviour has changed in the case of an Unavailable
   exception received from a request. The new behaviour will cause the driver to
   process a Retry on a different node at most once, otherwise an exception will
   be thrown. This change makes sense in the case where the node tried initially
   for the request happens to be isolated from the rest of the cluster (e.g.
   because of a network partition) but can still answer to the client normally.
   In this case, trying another node has a chance of success.
   The previous behaviour was to always throw an exception.

2. A `BuiltStatement` is now considered non-idempotent whenever a `fcall()`
   or `raw()` is used to build a value to be inserted in the database.
   If you know that the CQL functions or expressions are safe, use
   `setIdempotent(true)` on the statement.

3. The list of contact points provided at startup is now shuffled before trying
   to open the control connection, so that multiple clients with the same contact
   points don't all pick the same control host. As a result, you can't assume that
   the driver will try contact points in a deterministic order. In particular, if
   you use the `DCAwareRoundRobinPolicy` without specifying a primary datacenter
   name, make sure that you only provide local hosts as contact points.


### <a name="2-0-x-to-2-0-10"></a>2.0.x to 2.0.10

We try to avoid breaking changes within a branch (2.0.x to 2.0.y), but
2.0.10 saw a lot of new features and internal improvements. There is one
breaking change:

1. `LatencyTracker#update` now has a different signature and takes two new
   parameters: the statement that has been executed (never null), and the exception
   thrown while executing the query (or null, if the query executed successfully).
   Existing implementations of this interface, once upgraded to the new method
   signature, should continue to work as before.

The following might also be of interest:

2. `SocketOptions#getTcpNoDelay()` is now TRUE by default (it was previously undefined).
   This reflects the new behavior of Netty (which was upgraded from version 3.9.0 to
   4.0.27): `TCP_NODELAY` is now turned on by default, instead of depending on the OS
   default like in previous versions.

3. Netty is not shaded anymore in the default Maven artifact. However we publish a
   [shaded artifact](../manual/shaded_jar/) under a different classifier.

4. The internal initialization sequence of the Cluster object has been slightly changed:
   some fields that were previously initialized in the constructor are now set when
   the `init()` method is called. In particular, `Cluster#getMetrics()` will return
   `null` until the cluster is initialized.

### 1.0 to 2.0

We used the opportunity of a major version bump to incorporate your feedback
and improve the API, to fix a number of inconsistencies and remove cruft.
Unfortunately this means there are some breaking changes, but the new API should
be both simpler and more complete.

The following describes the changes for 2.0 that are breaking changes of the
1.0 API. For ease of use, we distinguish two categories of API changes: the "main"
ones and the "other" ones.

The "main" API changes are the ones that are either
likely to affect most upgraded apps or are incompatible changes that, even if minor,
will not be detected at compile time. Upgraders are highly encouraged to check
this list of "main" changes while upgrading their application to 2.0 (even
though most applications are likely to be affected by only a handful of
changes).

The "other" list is, well, other changes: those that are likely to
affect a minor number of applications and will be detected by compile time
errors anyway. It is ok to skip those initially and only come back to them if
you have trouble compiling your application after an upgrade.

#### Main API changes

1. The `Query` class has been renamed into `Statement` (it was confusing
  to some that the `BoundStatement` was not a `Statement`). To allow
  this, the old `Statement` class has been renamed to `RegularStatement`.

2. The `Cluster` and `Session` shutdown API has changed. There is now a
  `closeAsync` that is asynchronous but returns a `Future` on the
  completion of the shutdown process.  There is also a `close` shortcut
  that does the same but blocks.  Also, `close` now waits for ongoing
  queries to complete by default (but you can force the closing of all
  connections if you want to).

3. `NoHostAvailableException#getErrors` now returns the full exception objects for
   each node instead of just a message. In other words, it returns a
   `Map<InetAddress, Throwable>` instead of a `Map<InetAddress, String>`.

4. `Statement#getConsistencyLevel` (previously `Query#getConsistencyLevel`, see
   first point) will now return `null` by default (instead of `CL.ONE`), with the
   meaning of "use the default consistency level".
   The default consistency level can now be configured through the new `QueryOptions`
   object in the cluster `Configuration`.

5. The `Metrics` class now uses the Codahale metrics library version 3 (version 2 was
   used previously). This new major version of the library has many API changes
   compared to its version 2 (see the [release notes](https://dropwizard.github.io/metrics/3.1.0/about/release-notes/) for details),
   which can thus impact consumers of the Metrics class.
   Furthermore, the default `JmxReporter` now includes a name specific to the
   cluster instance (to avoid conflicts when multiple Cluster instances are created
   in the same JVM). As a result, tools that were polling JMX info will
   have to be updated accordingly.

6. The `QueryBuilder#in` method now has the following special case: using
   `QueryBuilder.in(QueryBuilder.bindMarker())` will generate the string `IN ?`,
   not `IN (?)` as was the case in 1.0. The reasoning being that the former
   syntax, made valid by [CASSANDRA-4210](https://issues.apache.org/jira/browse/CASSANDRA-4210)
   is a lot more useful than `IN (?)`, as the latter can more simply use an
   equality.
   Note that if you really want to output `IN (?)` with the query
   builder, you can use `QueryBuilder.in(QueryBuilder.raw("?"))`.

7. When binding values by name in `BoundStatement` (i.e. using the
   `setX(String, X)` methods), if more than one variable have the same name,
   then all values corresponding to that variable
   name are set instead of just the first occurrence.

8. The `QueryBuilder#raw` method does not automatically add quotes anymore, but
   rather output its result without any change (as the raw name implies).
   This means for instance that `eq("x", raw(foo))` will output `x = foo`,
   not `x = 'foo'` (you don't need the raw method to output the latter string).

9. The `QueryBuilder` will now sometimes use the new ability to send value as
   bytes instead of serializing everything to string. In general the QueryBuilder
   will do the right thing, but if you were calling the `getQueryString()` method
   on a Statement created with a QueryBuilder (for other reasons than to prepare a query)
   then the returned string may contain bind markers in place of some of the values
   provided (and in that case, `getValues()` will contain the values corresponding
   to those markers). If need be, it is possible to force the old behavior by
   using the new `setForceNoValues()` method.

#### Other API Changes

1. Creating a Cluster instance (through `Cluster#buildFrom` or the
   `Cluster.Builder#build` method) **does not create any connection right away
   anymore** (and thus cannot throw a `NoHostAvailableException` or an
   `AuthenticationException`). Instead, the initial contact points are checked
   the first time a call to `Cluster#connect` is done. If for some reason you
   want to emulate the previous behavior, you can use the new method
   `Cluster#init`: `Cluster.builder().build()` in 1.0 is equivalent to
   `Cluster.builder().build().init()` in 2.0.

2. Methods from `Metadata`, `KeyspaceMetadata` and `TableMetadata` now use by default
   case insensitive identifiers (for keyspace, table and column names in
   parameter). You can double-quote an identifier if you want it to be a
   case sensitive one (as you would do in CQL) and there is a `Metadata.quote`
   helper method for that.

3. The `TableMetadata#getClusteringKey` method has been renamed
   `TableMetadata#getClusteringColumns` to match the "official" vocabulary.

4. The `UnavailableException#getConsistency` method has been renamed to
   `UnavailableException#getConsistencyLevel` for consistency with the method of
   `QueryTimeoutException`.

5. The `RegularStatement` class (ex-`Statement` class, see above) must now
   implement two additional methods: `RegularStatement#getKeyspace` and
   `RegularStatement#getValues`. If you had extended this class, you will have to
   implement those new methods, but both can return null if they are not useful
   in your case.

6. The `Cluster.Initializer` interface should now implement 2 new methods:
   `Cluster.Initializer#getInitialListeners` (which can return an empty
   collection) and `Cluster.Initializer#getClusterName` (which can return null).

7. The `Metadata#getReplicas` method now takes 2 arguments. On top of the
   partition key, you must now provide the keyspace too. The previous behavior
   was buggy: it's impossible to properly return the full list of replica for a
   partition key without knowing the keyspace since replication may depend on
   the keyspace).

8. The method `LoadBalancingPolicy#newQueryPlan()` method now takes the currently
   logged keyspace as 2nd argument. This information is necessary to do proper
   token aware balancing (see preceding point).

9. The `ResultSetFuture#set` and `ResultSetFuture#setException` methods have been
   removed (from the public API at least). They were never meant to be exposed
   publicly: a `resultSetFuture` is always set by the driver itself and should
   not be set manually.

10. The deprecated since 1.0.2 `Host.HealthMonitor` class has been removed. You
    will now need to use `Host#isUp` and `Cluster#register` if you were using that
    class.

#### Features available only with Cassandra 2.0

This section details the biggest additions to 2.0 API wise. It is not an
exhaustive list of new features in 2.0.

1. The new `BatchStatement` class allows to group any type of insert Statements
   (`BoundStatement` or `RegularStatement`) for execution as a batch. For instance,
   you can do something like:

    ```java
    List<String> values = ...;
    PreparedStatement ps = session.prepare("INSERT INTO myTable(value) VALUES (?)");
    BatchStatement bs = new BatchStatement();
    for (String value : values)
       bs.add(ps.bind(value));
    session.execute(bs);
    ```

2. `SimpleStatement` can now take a list of values in addition to the query. This
   allows to do the equivalent of a prepare+execute but with only one round-trip
   to the server and without keeping the prepared statement after the
   execution.

    This is typically useful if a given query should be executed only
    once (i.e. you don't want to prepare it) but you also don't want to
    serialize all values into strings. Shortcut `Session#execute()` and
    `Session#executeAsync()` methods are also provided so you that you can do:

    ```java
    String imgName = ...;
    ByteBuffer imgBytes = ...;
    session.execute("INSERT INTO images(name, bytes) VALUES (?, ?)", imgName, imgBytes);
    ```

3. SELECT queries are now "paged" under the hood. In other words, if a query
   yields a very large result, only the beginning of the `ResultSet` will be fetched
   initially, the rest being fetched "on-demand". In practice, this means that:

    ```java
    for (Row r : session.execute("SELECT * FROM mytable"))
       ... process r ...
    ```

    should not timeout or OOM the server anymore even if "mytable" contains a lot
    of data. In general paging should be transparent for the application (as in
    the example above), but the implementation provides a number of knobs to
    fine tune the behavior of that paging:
    * the size of each "page" can be set per-query (`Statement#setFetchSize()`)
    * the `ResultSet` object provides 2 methods to check the state of paging
      (`ResultSet#getAvailableWithoutFetching` and `ResultSet#isFullyFetched`)
      as well as a mean to force the pre-fetching of the next page (`ResultSet#fetchMoreResults`).<|MERGE_RESOLUTION|>--- conflicted
+++ resolved
@@ -5,8 +5,7 @@
 
 ### 3.5.0
 
-<<<<<<< HEAD
-`DowngradingConsistencyRetryPolicy` is now deprecated, see [JAVA-1752]. 
+The `DowngradingConsistencyRetryPolicy` is now deprecated, see [JAVA-1752]. 
 It will also be removed in the next major release of the driver (4.0.0), 
 see [JAVA-1376].
 
@@ -31,10 +30,10 @@
 [JAVA-1752]:https://datastax-oss.atlassian.net/browse/JAVA-1752
 [JAVA-1376]:https://datastax-oss.atlassian.net/browse/JAVA-1376
 [online example]:https://github.com/datastax/java-driver/blob/3.x/driver-examples/src/main/java/com/datastax/driver/examples/retry/DowngradingRetry.java
-=======
+
 The `TokenAwarePolicy` now has a new constructor that takes a `ReplicaOrdering` 
-argument. One of the advantages of this feature is the new `NEUTRAL` ordering
-strategy, which honors its child policy's ordering, i.e., replicas
+argument, see [JAVA-1448]. One of the advantages of this feature is the new `NEUTRAL` 
+ordering strategy, which honors its child policy's ordering, i.e., replicas
 are returned in the same relative order as in the child policy's query plan.
 As an example, if the child policy returns the plan [A, B, C, D], and the replicas 
 for the query being routed are [D, A, B], then the token aware policy would return 
@@ -42,7 +41,8 @@
 
 As a consequence, the constructor taking a boolean parameter `shuffleReplicas` 
 is now deprecated and will be removed in the next major release.
->>>>>>> 9a8a23fd
+
+[JAVA-1448]:https://datastax-oss.atlassian.net/browse/JAVA-1448
 
 
 ### 3.4.0
