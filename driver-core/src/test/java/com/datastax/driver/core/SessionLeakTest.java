/*
 *      Copyright (C) 2012-2015 DataStax Inc.
 *
 *   Licensed under the Apache License, Version 2.0 (the "License");
 *   you may not use this file except in compliance with the License.
 *   You may obtain a copy of the License at
 *
 *      http://www.apache.org/licenses/LICENSE-2.0
 *
 *   Unless required by applicable law or agreed to in writing, software
 *   distributed under the License is distributed on an "AS IS" BASIS,
 *   WITHOUT WARRANTIES OR CONDITIONS OF ANY KIND, either express or implied.
 *   See the License for the specific language governing permissions and
 *   limitations under the License.
 */
package com.datastax.driver.core;

import com.datastax.driver.core.exceptions.InvalidQueryException;
import com.datastax.driver.core.utils.SocketChannelMonitor;
import org.testng.annotations.Test;

import java.util.concurrent.TimeUnit;

import static com.datastax.driver.core.Assertions.assertThat;
import static com.datastax.driver.core.CreateCCM.TestMode.PER_METHOD;
import static com.datastax.driver.core.TestUtils.nonDebouncingQueryOptions;
import static com.google.common.collect.Lists.newArrayList;
import static java.util.concurrent.TimeUnit.MINUTES;
import static org.assertj.core.api.Assertions.fail;

@CreateCCM(PER_METHOD)
@CCMConfig(dirtiesContext = true, createCluster = false)
public class SessionLeakTest extends CCMTestsSupport {

    SocketChannelMonitor channelMonitor;

    @Test(groups = "short")
    public void connectionLeakTest() throws Exception {
        // Checking for JAVA-342
        channelMonitor = new SocketChannelMonitor();
        channelMonitor.reportAtFixedInterval(1, TimeUnit.SECONDS);
        cluster = register(Cluster.builder()
<<<<<<< HEAD
                .addContactPointsWithPorts(getHostAddress(1))
                .withAddressTranslator(getAddressTranslator())
=======
                .addContactPoints(ccm.addressOfNode(1).getAddress())
                .withPort(ccm.getBinaryPort())
>>>>>>> 2c3c7490
                .withNettyOptions(channelMonitor.nettyOptions())
                .withQueryOptions(nonDebouncingQueryOptions())
                .build());

        cluster.init();

        assertThat(cluster.manager.sessions.size()).isEqualTo(0);
        // Should be 1 control connection after initialization.
        assertOpenConnections(1);

        // ensure sessions.size() returns with 1 control connection + core pool size.
        int corePoolSize = TestUtils.numberOfLocalCoreConnections(cluster);
        Session session = cluster.connect();

        assertThat(cluster.manager.sessions.size()).isEqualTo(1);
        assertOpenConnections(1 + corePoolSize);

        // ensure sessions.size() returns to 0 with only 1 active connection (the control connection)
        session.close();
        assertThat(cluster.manager.sessions.size()).isEqualTo(0);
        assertOpenConnections(1);

        // ensure bootstrapping a node does not create additional connections
        ccm.add(2);
        ccm.start(2);
        ccm.waitForUp(2);
        assertThat(cluster).host(2).comesUpWithin(2, MINUTES);

        assertThat(cluster.manager.sessions.size()).isEqualTo(0);
        assertOpenConnections(1);

        // ensure a new session gets registered and core connections are established
        // there should be corePoolSize more connections to accommodate for the new host.
        Session thisSession = cluster.connect();
        assertThat(cluster.manager.sessions.size()).isEqualTo(1);
        assertOpenConnections(1 + (corePoolSize * 2));

        // ensure bootstrapping a node does not create additional connections that won't get cleaned up
        thisSession.close();

        assertThat(cluster.manager.sessions.size()).isEqualTo(0);
        assertOpenConnections(1);
        cluster.close();
        // Ensure no channels remain open.
        channelMonitor.stop();
        channelMonitor.report();
        assertThat(channelMonitor.openChannels(newArrayList(ccm.addressOfNode(1), ccm.addressOfNode(2))).size()).isEqualTo(0);
    }

    @Test(groups = "short")
    public void should_not_leak_session_when_wrong_keyspace() throws Exception {
        // Checking for JAVA-806
        channelMonitor = new SocketChannelMonitor();
        channelMonitor.reportAtFixedInterval(1, TimeUnit.SECONDS);
        cluster = register(Cluster.builder()
<<<<<<< HEAD
                .addContactPointsWithPorts(getHostAddress(1))
                .withAddressTranslator(getAddressTranslator())
=======
                .addContactPoints(ccm.addressOfNode(1).getAddress())
                .withPort(ccm.getBinaryPort())
>>>>>>> 2c3c7490
                .withNettyOptions(channelMonitor.nettyOptions())
                .build());
        cluster.init();
        assertThat(cluster.manager.sessions.size()).isEqualTo(0);
        try {
            // Should be 1 control connection after initialization.
            assertOpenConnections(1);
            cluster.connect("wrong_keyspace");
            fail("Should not have connected to a wrong keyspace");
        } catch (InvalidQueryException e) {
            // ok
        }
        assertThat(cluster.manager.sessions.size()).isEqualTo(0);
        cluster.close();
        // Ensure no channels remain open.
        channelMonitor.stop();
        channelMonitor.report();
        assertThat(channelMonitor.openChannels(ccm.addressOfNode(1), ccm.addressOfNode(2)).size()).isEqualTo(0);
    }

    private void assertOpenConnections(int expected) {
        assertThat((cluster.getMetrics().getOpenConnections().getValue())).isEqualTo(expected);
        assertThat(channelMonitor.openChannels(ccm.addressOfNode(1), ccm.addressOfNode(2)).size()).isEqualTo(expected);
    }
}<|MERGE_RESOLUTION|>--- conflicted
+++ resolved
@@ -40,13 +40,8 @@
         channelMonitor = new SocketChannelMonitor();
         channelMonitor.reportAtFixedInterval(1, TimeUnit.SECONDS);
         cluster = register(Cluster.builder()
-<<<<<<< HEAD
-                .addContactPointsWithPorts(getHostAddress(1))
-                .withAddressTranslator(getAddressTranslator())
-=======
                 .addContactPoints(ccm.addressOfNode(1).getAddress())
                 .withPort(ccm.getBinaryPort())
->>>>>>> 2c3c7490
                 .withNettyOptions(channelMonitor.nettyOptions())
                 .withQueryOptions(nonDebouncingQueryOptions())
                 .build());
@@ -102,13 +97,8 @@
         channelMonitor = new SocketChannelMonitor();
         channelMonitor.reportAtFixedInterval(1, TimeUnit.SECONDS);
         cluster = register(Cluster.builder()
-<<<<<<< HEAD
-                .addContactPointsWithPorts(getHostAddress(1))
-                .withAddressTranslator(getAddressTranslator())
-=======
                 .addContactPoints(ccm.addressOfNode(1).getAddress())
                 .withPort(ccm.getBinaryPort())
->>>>>>> 2c3c7490
                 .withNettyOptions(channelMonitor.nettyOptions())
                 .build());
         cluster.init();
