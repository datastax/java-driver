--- conflicted
+++ resolved
@@ -112,15 +112,12 @@
  * &#64;Insert(ifNotExists = true)
  * CompletableFuture&lt;Optional&lt;Product&gt;&gt; insertIfNotExists(Product product);
  *       </pre>
-<<<<<<< HEAD
- *   <li>a {@linkplain MapperResultProducer custom type}.
-=======
  *   <li>a {@link ReactiveResultSet}.
  *       <pre>
  * &#64;Insert
  * ReactiveResultSet insertReactive(Product product);
  *       </pre>
->>>>>>> f4e6f78c
+ *   <li>a {@linkplain MapperResultProducer custom type}.
  * </ul>
  *
  * <h3>Target keyspace and table</h3>
